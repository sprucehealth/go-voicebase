package api

import (
	"carefront/common"
	"database/sql"
	"fmt"
	"log"
	"strconv"
	"strings"
	"time"

	"github.com/go-sql-driver/mysql"
)

func (d *DataService) RegisterDoctor(accountId int64, firstName, lastName, gender string, dob time.Time) (int64, error) {
	res, err := d.DB.Exec(`insert into doctor (account_id, first_name, last_name, gender, dob, status) 
								values (?, ?, ?, ?, ? , 'REGISTERED')`, accountId, firstName, lastName, gender, dob)
	if err != nil {
		return 0, err
	}

	lastId, err := res.LastInsertId()
	if err != nil {
		log.Fatal("Unable to return id of inserted item as error was returned when trying to return id", err)
		return 0, err
	}
	return lastId, err
}

func (d *DataService) GetDoctorFromId(doctorId int64) (*common.Doctor, error) {
	var firstName, lastName, status, gender string
	var dob mysql.NullTime
	var cellPhoneNumber sql.NullString
	var accountId int64
	err := d.DB.QueryRow(`select account_id, phone, first_name, last_name, gender, dob, status from doctor 
							left outer join doctor_phone on doctor_phone.doctor_id = doctor.id
								where doctor.id = ? and (doctor_phone.phone is null or doctor_phone.phone_type = ?)`, doctorId, doctor_phone_type).Scan(&accountId, &cellPhoneNumber, &firstName, &lastName, &gender, &dob, &status)
	if err != nil {
		return nil, err
	}
	doctor := &common.Doctor{
		FirstName: firstName,
		LastName:  lastName,
		Status:    status,
		Gender:    gender,
		AccountId: common.NewObjectId(accountId),
		DoctorId:  common.NewObjectId(doctorId),
		CellPhone: cellPhoneNumber.String,
	}
	if dob.Valid {
		doctor.Dob = dob.Time
	}

	return doctor, nil
}

func (d *DataService) GetDoctorIdFromAccountId(accountId int64) (int64, error) {
	var doctorId int64
	err := d.DB.QueryRow("select id from doctor where account_id = ?", accountId).Scan(&doctorId)
	return doctorId, err
}

func (d *DataService) GetRegimenStepsForDoctor(doctorId int64) (regimenSteps []*common.DoctorInstructionItem, err error) {
	// attempt to get regimen steps for doctor
	queryStr := fmt.Sprintf(`select regimen_step.id, text, drug_name_id, drug_form_id, drug_route_id from regimen_step 
										where status='ACTIVE'`)
	regimenSteps, err = d.queryAndInsertPredefinedInstructionsForDoctor(dr_regimen_step_table, queryStr, doctorId, getRegimenStepsForDoctor, insertPredefinedRegimenStepsForDoctor)
	if err != nil {
		return
	}

	regimenSteps = getActiveInstructions(regimenSteps)
	return
}

func (d *DataService) AddRegimenStepForDoctor(regimenStep *common.DoctorInstructionItem, doctorId int64) error {
	res, err := d.DB.Exec(`insert into dr_regimen_step (text, doctor_id,status) values (?,?,?)`, regimenStep.Text, doctorId, status_active)
	if err != nil {
		return err
	}
	instructionId, err := res.LastInsertId()
	if err != nil {
		return err
	}

	// assign an id given that its a new regimen step
	regimenStep.Id = common.NewObjectId(instructionId)
	return nil
}

func (d *DataService) UpdateRegimenStepForDoctor(regimenStep *common.DoctorInstructionItem, doctorId int64) error {
	tx, err := d.DB.Begin()
	if err != nil {
		return err
	}

	// update the current regimen step to be inactive
	_, err = tx.Exec(`update dr_regimen_step set status=? where id = ? and doctor_id = ?`, status_inactive, regimenStep.Id, doctorId)
	if err != nil {
		tx.Rollback()
		return err
	}

	// insert a new active regimen step in its place
	res, err := tx.Exec(`insert into dr_regimen_step (text, doctor_id, status) values (?, ?, ?)`, regimenStep.Text, doctorId, status_active)
	if err != nil {
		tx.Rollback()
		return err
	}

	instructionId, err := res.LastInsertId()
	if err != nil {
		tx.Rollback()
		return err
	}

	// update the regimenStep Id
<<<<<<< HEAD
	regimenStep.Id = common.NewObjectId(instructionId)
	tx.Commit()
	return nil
=======
	regimenStep.Id = instructionId
	return tx.Commit()
>>>>>>> bb01130e
}

func (d *DataService) MarkRegimenStepToBeDeleted(regimenStep *common.DoctorInstructionItem, doctorId int64) error {
	// mark the regimen step to be deleted
	_, err := d.DB.Exec(`update dr_regimen_step set status='DELETED' where id = ? and doctor_id = ?`, regimenStep.Id, doctorId)
	if err != nil {
		return err
	}
	return nil
}

func (d *DataService) MarkRegimenStepsToBeDeleted(regimenSteps []*common.DoctorInstructionItem, doctorId int64) error {
	tx, err := d.DB.Begin()
	if err != nil {
		return err
	}

	for _, regimenStep := range regimenSteps {
		_, err = tx.Exec(`update dr_regimen_step set status='DELETED' where id = ? and doctor_id=?`, regimenStep.Id, doctorId)
		if err != nil {
			tx.Rollback()
			return err
		}
	}
	return tx.Commit()
}

func (d *DataService) GetAdvicePointsForDoctor(doctorId int64) ([]*common.DoctorInstructionItem, error) {
	queryStr := `select id, text from advice_point where status='ACTIVE'`

	advicePoints, err := d.queryAndInsertPredefinedInstructionsForDoctor(dr_advice_point_table, queryStr, doctorId, getAdvicePointsForDoctor, insertPredefinedAdvicePointsForDoctor)
	if err != nil {
		return nil, err
	}

	return getActiveInstructions(advicePoints), nil
}

func (d *DataService) AddOrUpdateAdvicePointForDoctor(advicePoint *common.DoctorInstructionItem, doctorId int64) error {
	tx, err := d.DB.Begin()
	if err != nil {
		return err
	}

	if advicePoint.Id.Int64() != 0 {
		// update the current advice point to be inactive
		_, err = tx.Exec(`update dr_advice_point set status=? where id = ? and doctor_id = ?`, status_inactive, advicePoint.Id, doctorId)
		if err != nil {
			tx.Rollback()
			return err
		}
	}

	res, err := tx.Exec(`insert into dr_advice_point (text, doctor_id,status) values (?,?,?)`, advicePoint.Text, doctorId, status_active)
	if err != nil {
		tx.Rollback()
		return err
	}
	instructionId, err := res.LastInsertId()
	if err != nil {
		tx.Rollback()
		return err
	}

	// assign an id given that its a new advice point
<<<<<<< HEAD
	advicePoint.Id = common.NewObjectId(instructionId)
	tx.Commit()
	return nil
=======
	advicePoint.Id = instructionId
	return tx.Commit()
>>>>>>> bb01130e
}

func (d *DataService) MarkAdvicePointToBeDeleted(advicePoint *common.DoctorInstructionItem, doctorId int64) error {
	// mark the advice point to be deleted
	_, err := d.DB.Exec(`update dr_advice_point set status='DELETED' where id = ? and doctor_id = ?`, advicePoint.Id, doctorId)
	return err
}

func (d *DataService) MarkAdvicePointsToBeDeleted(advicePoints []*common.DoctorInstructionItem, doctorId int64) error {
	tx, err := d.DB.Begin()
	if err != nil {
		return err
	}
	for _, advicePoint := range advicePoints {
		_, err = tx.Exec(`update dr_advice_point set status='DELETED' where id = ? and doctor_id = ?`, advicePoint.Id, doctorId)
		if err != nil {
			tx.Rollback()
			return err
		}
	}

	return tx.Commit()
}

func (d *DataService) AssignPatientVisitToDoctor(doctorId, patientVisitId int64) error {
	_, err := d.DB.Exec("insert into doctor_queue (doctor_id, status, event_type, item_id) values (?, 'PENDING', 'PATIENT_VISIT', ?)", doctorId, patientVisitId)
	return err
}

func (d *DataService) MarkPatientVisitAsOngoingInDoctorQueue(doctorId, patientVisitId int64) error {
	_, err := d.DB.Exec(`update doctor_queue set status='ONGOING' where event_type='PATIENT_VISIT' and item_id=? and doctor_id=?`, patientVisitId, doctorId)
	return err
}

func (d *DataService) UpdateStateForPatientVisitInDoctorQueue(doctorId, patientVisitId int64, currentState, updatedState string) error {
	tx, err := d.DB.Begin()
	if err != nil {
		return err
	}
	_, err = tx.Exec(`delete from doctor_queue where status = ? and doctor_id = ? and event_type = 'PATIENT_VISIT' and item_id = ?`, currentState, doctorId, patientVisitId)
	if err != nil {
		tx.Rollback()
		return err
	}
	_, err = tx.Exec(`insert into doctor_queue (doctor_id, status, event_type, item_id) values (?, ?, 'PATIENT_VISIT', ?)`, doctorId, updatedState, patientVisitId)
	if err != nil {
		tx.Rollback()
		return err
	}
	return tx.Commit()
}

func (d *DataService) GetPendingItemsInDoctorQueue(doctorId int64) ([]*DoctorQueueItem, error) {
	rows, err := d.DB.Query(`select id, event_type, item_id, enqueue_date, completed_date, status from doctor_queue where doctor_id = ? and status in ('PENDING', 'ONGOING') order by enqueue_date`, doctorId)
	if err != nil {
		return nil, err
	}
	defer rows.Close()
	return populateDoctorQueueFromRows(rows)
}

func (d *DataService) GetCompletedItemsInDoctorQueue(doctorId int64) ([]*DoctorQueueItem, error) {
	rows, err := d.DB.Query(`select id, event_type, item_id, enqueue_date, completed_date, status from doctor_queue where doctor_id = ? and status not in ('PENDING', 'ONGOING') order by enqueue_date desc`, doctorId)
	if err != nil {
		return nil, err
	}
	defer rows.Close()
	return populateDoctorQueueFromRows(rows)
}

func populateDoctorQueueFromRows(rows *sql.Rows) ([]*DoctorQueueItem, error) {
	doctorQueue := make([]*DoctorQueueItem, 0)
	for rows.Next() {
		var id, itemId int64
		var eventType, status string
		var completedDate mysql.NullTime
		var enqueueDate time.Time
		err := rows.Scan(&id, &eventType, &itemId, &enqueueDate, &completedDate, &status)
		if err != nil {
			return nil, err
		}

		queueItem := &DoctorQueueItem{}
		queueItem.Id = id
		queueItem.ItemId = itemId
		queueItem.EventType = eventType
		queueItem.Status = status
		queueItem.EnqueueDate = enqueueDate
		if completedDate.Valid {
			queueItem.CompletedDate = completedDate.Time
		}
		doctorQueue = append(doctorQueue, queueItem)
	}
	return doctorQueue, nil
}

func (d *DataService) GetMedicationDispenseUnits(languageId int64) (dispenseUnitIds []int64, dispenseUnits []string, err error) {
	rows, err := d.DB.Query(`select dispense_unit.id, ltext from dispense_unit inner join localized_text on app_text_id = dispense_unit_text_id where language_id=?`, languageId)
	if err != nil {
		return nil, nil, err
	}
	defer rows.Close()
	dispenseUnitIds = make([]int64, 0)
	dispenseUnits = make([]string, 0)
	for rows.Next() {
		var dipenseUnitId int64
		var dispenseUnit string
		rows.Scan(&dipenseUnitId, &dispenseUnit)
		dispenseUnits = append(dispenseUnits, dispenseUnit)
		dispenseUnitIds = append(dispenseUnitIds, dipenseUnitId)
	}
	return dispenseUnitIds, dispenseUnits, nil
}

func (d *DataService) GetDrugInstructionsForDoctor(drugName, drugForm, drugRoute string, doctorId int64) ([]*common.DoctorInstructionItem, error) {
	// first, try and populate instructions belonging to the doctor based on just the drug name
	// if non exist, then check the predefined set of instructions, create a copy for the doctor and return this copy
	queryStr := `select drug_supplemental_instruction.id, text, drug_name_id, drug_form_id, drug_route_id from drug_supplemental_instruction 
									inner join drug_name on drug_name_id=drug_name.id 
										where name = ? and drug_form_id is null and drug_route_id is null and status='ACTIVE'`
	drugInstructions, err := d.queryAndInsertPredefinedInstructionsForDoctor(dr_drug_supplemental_instruction_table, queryStr, doctorId, getDoctorInstructionsBasedOnName, insertPredefinedInstructionsForDoctor, drugName)
	if err != nil {
		return nil, err
	}

	drugInstructions = getActiveInstructions(drugInstructions)

	// second, try and populate instructions belonging to the doctor based on the drug name and the form
	// if non exist, then check the predefined set of instructions, create a copy for the doctor and return this copy
	queryStr = `select drug_supplemental_instruction.id, text, drug_name_id, drug_form_id, drug_route_id from drug_supplemental_instruction 
									inner join drug_name on drug_name_id=drug_name.id 
									inner join drug_form on drug_form_id=drug_form.id 
										where drug_name.name=? and drug_form.name =? and drug_route_id is null and status='ACTIVE'`
	moreInstructions, err := d.queryAndInsertPredefinedInstructionsForDoctor(dr_drug_supplemental_instruction_table, queryStr, doctorId, getDoctorInstructionsBasedOnNameAndForm, insertPredefinedInstructionsForDoctor, drugName, drugForm)
	if err != nil {
		return nil, err
	}
	drugInstructions = append(drugInstructions, getActiveInstructions(moreInstructions)...)

	// third, try and populate instructions belonging to the doctor based on the drug name and route
	// if non exist, then check the predefined set of instructions, create a copy for the doctor and return this copy
	queryStr = `select drug_supplemental_instruction.id, text, drug_name_id, drug_form_id, drug_route_id from drug_supplemental_instruction 
									inner join drug_name on drug_name_id=drug_name.id 
									inner join drug_route on drug_route_id=drug_route.id 
										where drug_name.name = ? and drug_route.name = ? and drug_form_id is null and status='ACTIVE'`
	moreInstructions, err = d.queryAndInsertPredefinedInstructionsForDoctor(dr_drug_supplemental_instruction_table, queryStr, doctorId, getDoctorInstructionsBasedOnNameAndRoute, insertPredefinedInstructionsForDoctor, drugName, drugRoute)
	if err != nil {
		return nil, err
	}
	drugInstructions = append(drugInstructions, getActiveInstructions(moreInstructions)...)

	// fourth, try and populate instructions belonging to the doctor based on the drug name, form and route
	// if non exist, then check the predefined set of instructions, create a copy for the doctor and return this copy
	queryStr = `select drug_supplemental_instruction.id, text, drug_name_id, drug_form_id, drug_route_id from drug_supplemental_instruction 
									inner join drug_name on drug_name_id=drug_name.id 
									inner join drug_route on drug_route_id=drug_route.id
									inner join drug_form on drug_form_id=drug_form.id
										where drug_name.name=? and drug_route.name = ? and drug_form.name = ? and status='ACTIVE'`
	moreInstructions, err = d.queryAndInsertPredefinedInstructionsForDoctor(dr_drug_supplemental_instruction_table, queryStr, doctorId, getDoctorInstructionsBasedOnNameFormAndRoute, insertPredefinedInstructionsForDoctor, drugName, drugForm, drugRoute)
	if err != nil {
		return nil, err
	}
	drugInstructions = append(drugInstructions, getActiveInstructions(moreInstructions)...)

	// get the selected state for this drug
	selectedInstructionIds := make(map[int64]bool, 0)
	rows, err := d.DB.Query(`select dr_drug_supplemental_instruction_id from dr_drug_supplemental_instruction_selected_state 
								inner join drug_name on drug_name_id = drug_name.id
								inner join drug_form on drug_form_id = drug_form.id
								inner join drug_route on drug_route_id = drug_route.id
									where drug_name.name = ? and drug_form.name = ? and drug_route.name = ? and doctor_id = ? `, drugName, drugForm, drugRoute, doctorId)
	if err != nil {
		return nil, err
	}
	defer rows.Close()

	for rows.Next() {
		var instructionId int64
		rows.Scan(&instructionId)
		selectedInstructionIds[instructionId] = true
	}

	// go through the drug instructions to set the selected state
	for _, instructionItem := range drugInstructions {
		if selectedInstructionIds[instructionItem.Id.Int64()] == true {
			instructionItem.Selected = true
		}
	}

	return drugInstructions, nil
}

func (d *DataService) AddOrUpdateDrugInstructionForDoctor(drugName, drugForm, drugRoute string, drugInstructionToAdd *common.DoctorInstructionItem, doctorId int64) error {
	tx, err := d.DB.Begin()
	if err != nil {
		return err
	}

	drugNameId, err := d.getOrInsertNameInTable(tx, drug_name_table, drugName)
	if err != nil {
		tx.Rollback()
		return err
	}

	drugFormId, err := d.getOrInsertNameInTable(tx, drug_form_table, drugForm)
	if err != nil {
		tx.Rollback()
		return err
	}

	drugRouteId, err := d.getOrInsertNameInTable(tx, drug_route_table, drugRoute)
	if err != nil {
		tx.Rollback()
		return err
	}

	drugNameIdStr := strconv.FormatInt(drugNameId, 10)
	drugFormIdStr := strconv.FormatInt(drugFormId, 10)
	drugRouteIdStr := strconv.FormatInt(drugRouteId, 10)

	// check if this is an update to an existing instruction, in which case, retire the existing instruction
	if drugInstructionToAdd.Id.Int64() != 0 {
		// get the heirarcy at which this particular instruction exists so that it can be modified at the same level
		var drugNameNullId, drugFormNullId, drugRouteNullId sql.NullInt64
		err = tx.QueryRow(`select drug_name_id, drug_form_id, drug_route_id from dr_drug_supplemental_instruction where id=? and doctor_id=?`,
			drugInstructionToAdd.Id, doctorId).Scan(&drugNameNullId, &drugFormNullId, &drugRouteNullId)
		if err != nil {
			tx.Rollback()
			return err
		}

		if drugNameNullId.Valid {
			drugNameIdStr = strconv.FormatInt(drugNameNullId.Int64, 10)
		} else {
			drugNameIdStr = "NULL"
		}

		if drugFormNullId.Valid {
			drugFormIdStr = strconv.FormatInt(drugFormNullId.Int64, 10)
		} else {
			drugFormIdStr = "NULL"
		}

		if drugRouteNullId.Valid {
			drugRouteIdStr = strconv.FormatInt(drugRouteNullId.Int64, 10)
		} else {
			drugRouteIdStr = "NULL"
		}

		_, shadowedErr := tx.Exec(`update dr_drug_supplemental_instruction set status=? where id=? and doctor_id = ?`, status_inactive, drugInstructionToAdd.Id, doctorId)
		if shadowedErr != nil {
			tx.Rollback()
			return shadowedErr
		}
	}

	// insert instruction for doctor
	res, err := tx.Exec(`insert into dr_drug_supplemental_instruction (drug_name_id, drug_form_id, drug_route_id, text, doctor_id,status) values (?,?,?,?,?,?)`, drugNameIdStr, drugFormIdStr, drugRouteIdStr, drugInstructionToAdd.Text, doctorId, status_active)
	if err != nil {
		tx.Rollback()
		return err
	}

	instructionId, err := res.LastInsertId()
	if err != nil {
		tx.Rollback()
		return err
	}

	err = tx.Commit()

	drugInstructionToAdd.Id = common.NewObjectId(instructionId)

	return err
}

func (d *DataService) DeleteDrugInstructionForDoctor(drugInstructionToDelete *common.DoctorInstructionItem, doctorId int64) error {
	_, err := d.DB.Exec(`update dr_drug_supplemental_instruction set status=? where id = ? and doctor_id = ?`, status_deleted, drugInstructionToDelete.Id, doctorId)
	return err
}

func (d *DataService) AddDrugInstructionsToTreatment(drugName, drugForm, drugRoute string, drugInstructions []*common.DoctorInstructionItem, treatmentId int64, doctorId int64) error {

	drugNameNullId, err := d.getIdForNameFromTable(drug_name_table, drugName)
	if err != nil {
		return err
	}

	drugFormNullId, err := d.getIdForNameFromTable(drug_form_table, drugForm)
	if err != nil {
		return err
	}

	drugRouteNullId, err := d.getIdForNameFromTable(drug_route_table, drugRoute)
	if err != nil {
		return err
	}

	// start a transaction
	tx, err := d.DB.Begin()
	if err != nil {
		return err
	}

	// mark the current set of active instructions as inactive
	_, err = tx.Exec(`update treatment_instructions set status=? where treatment_id = ?`, status_inactive, treatmentId)
	if err != nil {
		tx.Rollback()
		return err
	}

	// insert the new set of instructions into the treatment instructions
	instructionIds := make([]string, 0)

	for _, instructionItem := range drugInstructions {
		_, err = tx.Exec(`insert into treatment_instructions (treatment_id, dr_drug_instruction_id, status) values (?, ?, ?)`, treatmentId, instructionItem.Id, status_active)
		if err != nil {
			tx.Rollback()
			return err
		}
		instructionIds = append(instructionIds, strconv.FormatInt(instructionItem.Id.Int64(), 10))
	}

	// remove the selected state of drug instructions for the drug
	_, err = tx.Exec(`delete from dr_drug_supplemental_instruction_selected_state 
						where drug_name_id = ? and drug_form_id = ? and drug_route_id = ? and doctor_id = ?`,
		drugNameNullId.Int64, drugFormNullId.Int64, drugRouteNullId.Int64, doctorId)

	if err != nil {
		tx.Rollback()
		return err
	}

	//  insert the selected state of drug instructions for the drug
	for _, instructionItem := range drugInstructions {
		_, err := tx.Exec(`insert into dr_drug_supplemental_instruction_selected_state 
										 (drug_name_id, drug_form_id, drug_route_id, dr_drug_supplemental_instruction_id, doctor_id) values (?, ?, ?, ?, ?)`,
			drugNameNullId.Int64, drugFormNullId.Int64, drugRouteNullId.Int64, instructionItem.Id, doctorId)
		if err != nil {
			tx.Rollback()
			return err
		}
	}
	// commit transaction
	return tx.Commit()
}

func (d *DataService) AddFavoriteTreatments(favoriteTreatments []*common.DoctorFavoriteTreatment, doctorId int64) error {
	tx, err := d.DB.Begin()
	if err != nil {
		return err
	}

	for _, favoriteTreatment := range favoriteTreatments {

		var treatmentIdInPatientTreatmentPlan int64
		if favoriteTreatment.FavoritedTreatment.TreatmentPlanId.Int64() != 0 {
			treatmentIdInPatientTreatmentPlan = favoriteTreatment.FavoritedTreatment.Id.Int64()
		}

		err = d.addTreatment(favoriteTreatment.FavoritedTreatment, true, tx)
		if err != nil {
			tx.Rollback()
			return err
		}

		lastInsertId, err := tx.Exec(`insert into dr_favorite_treatment (doctor_id, treatment_id, name, status) values (?,?,?,?)`, doctorId, favoriteTreatment.FavoritedTreatment.Id, favoriteTreatment.Name, status_active)
		if err != nil {
			tx.Rollback()
			return err
		}

		// mark the fact that the treatment was added as a favorite from a patient's treatment
		// and so the selection needs to be maintained
		if treatmentIdInPatientTreatmentPlan != 0 {

			drFavoriteTreatmentId, err := lastInsertId.LastInsertId()
			if err != nil {
				tx.Rollback()
				return err
			}

			// delete any pre-existing favorite treatment that is already linked against this treatment in the patient visit,
			// because that means that the client has an out-of-sync list for some reason, and we should treat
			// what the client has as the source of truth. Otherwise, we will have two favorite treatments that are craeted
			// both of which are mapped against the exist same treatment_id
			// this should rarely happen; but what this will do is help ensure that a treatment within a patient visit can only be favorited
			// once and only once.
			var preExistingDoctorFavoriteTreatmentId int64
			err = tx.QueryRow(`select dr_favorite_treatment_id from treatment_dr_favorite_selection where treatment_id = ? `, treatmentIdInPatientTreatmentPlan).Scan(&preExistingDoctorFavoriteTreatmentId)
			if err != nil && err != sql.ErrNoRows {
				tx.Rollback()
				return err
			}

			if preExistingDoctorFavoriteTreatmentId != 0 {
				// go ahead and delete the selection
				_, err = tx.Exec(`delete from treatment_dr_favorite_selection where treatment_id = ?`, treatmentIdInPatientTreatmentPlan)
				if err != nil {
					tx.Rollback()
					return err
				}

				// also, go ahead and mark this particular favorited treatment as deleted
				_, err = tx.Exec(`update dr_favorite_treatment set status = ? where id = ?`, status_deleted, preExistingDoctorFavoriteTreatmentId)
				if err != nil {
					tx.Rollback()
					return err
				}
			}

			_, err = tx.Exec(`insert into treatment_dr_favorite_selection (treatment_id, dr_favorite_treatment_id) values (?,?)`, treatmentIdInPatientTreatmentPlan, drFavoriteTreatmentId)
			if err != nil {
				tx.Rollback()
				return err
			}
		}

	}

	return tx.Commit()
}

func (d *DataService) DeleteFavoriteTreatments(favoriteTreatments []*common.DoctorFavoriteTreatment, doctorId int64) error {
	tx, err := d.DB.Begin()
	if err != nil {
		return err
	}
	for _, favoriteTreatment := range favoriteTreatments {
		_, err = tx.Exec(`update dr_favorite_treatment set status='DELETED' where id = ? and doctor_id = ?`, favoriteTreatment.Id, doctorId)
		if err != nil {
			tx.Rollback()
			return err
		}

		// delete all previous selections for this favorited treatment
		_, err = tx.Exec(`delete from treatment_dr_favorite_selection where dr_favorite_treatment_id = ?`, favoriteTreatment.Id)
		if err != nil {
			tx.Rollback()
			return err
		}
	}

	return tx.Commit()
}

func (d *DataService) GetFavoriteTreatments(doctorId int64) ([]*common.DoctorFavoriteTreatment, error) {
	rows, err := d.DB.Query(`select id, name, treatment_id from dr_favorite_treatment where status='ACTIVE' and doctor_id = ?`, doctorId)
	if err != nil {
		return nil, err
	}
	defer rows.Close()

	treatmentIds := make([]int64, 0)
	favoriteTreatmentMapping := make(map[int64]*common.DoctorFavoriteTreatment)
	for rows.Next() {
		var favoriteTreatment common.DoctorFavoriteTreatment
		var treatmentId int64
		err = rows.Scan(&favoriteTreatment.Id, &favoriteTreatment.Name, &treatmentId)
		if err != nil {
			return nil, err
		}
<<<<<<< HEAD
		favoriteTreatment := &common.DoctorFavoriteTreatment{}
		favoriteTreatment.Id = common.NewObjectId(id)
		favoriteTreatment.Name = name
=======
>>>>>>> bb01130e
		treatmentIds = append(treatmentIds, treatmentId)
		favoriteTreatmentMapping[treatmentId] = &favoriteTreatment
	}

	// there are no favorited items to return
	if len(treatmentIds) == 0 {
		return []*common.DoctorFavoriteTreatment{}, nil
	}

	treatmentIdsString := make([]string, 0)
	for _, treatmentId := range treatmentIds {
		treatmentIdsString = append(treatmentIdsString, strconv.FormatInt(treatmentId, 10))
	}

	// get the treatments from the database
	rows, err = d.DB.Query(fmt.Sprintf(`select treatment.id, treatment.drug_internal_name, treatment.dosage_strength, treatment.type,
			treatment.dispense_value, treatment.dispense_unit_id, ltext, treatment.refills, treatment.substitutions_allowed, 
			treatment.days_supply, treatment.pharmacy_notes, treatment.patient_instructions, treatment.creation_date,
			treatment.status, drug_name.name, drug_route.name, drug_form.name from treatment 
				
				inner join dispense_unit on treatment.dispense_unit_id = dispense_unit.id
				inner join localized_text on localized_text.app_text_id = dispense_unit.dispense_unit_text_id
				left outer join drug_name on drug_name_id = drug_name.id
				left outer join drug_route on drug_route_id = drug_route.id
				left outer join drug_form on drug_form_id = drug_form.id
				where treatment.id in (%s) and localized_text.language_id = ?`, strings.Join(treatmentIdsString, ",")), EN_LANGUAGE_ID)

	if err != nil {
		return nil, err
	}
	defer rows.Close()

	favoritedTreatments := make([]*common.DoctorFavoriteTreatment, 0)
	for rows.Next() {
		var treatmentId, dispenseValue, dispenseUnitId, refills, daysSupply int64
		var drugInternalName, dosageStrength, patientInstructions, treatmentType, dispenseUnitDescription, status string
		var substitutionsAllowed bool
		var creationDate time.Time
		var pharmacyNotes, drugName, drugForm, drugRoute sql.NullString
		err = rows.Scan(&treatmentId, &drugInternalName, &dosageStrength, &treatmentType, &dispenseValue, &dispenseUnitId, &dispenseUnitDescription, &refills, &substitutionsAllowed, &daysSupply, &pharmacyNotes, &patientInstructions, &creationDate, &status, &drugName, &drugRoute, &drugForm)
		if err != nil {
			return nil, err
		}

		treatment := &common.Treatment{
			Id:                      common.NewObjectId(treatmentId),
			DrugInternalName:        drugInternalName,
			DosageStrength:          dosageStrength,
			DispenseValue:           dispenseValue,
			DispenseUnitId:          common.NewObjectId(dispenseUnitId),
			DispenseUnitDescription: dispenseUnitDescription,
			NumberRefills:           refills,
			SubstitutionsAllowed:    substitutionsAllowed,
			DaysSupply:              daysSupply,
			DrugName:                drugName.String,
			DrugForm:                drugForm.String,
			DrugRoute:               drugRoute.String,
			PatientInstructions:     patientInstructions,
			CreationDate:            &creationDate,
			Status:                  status,
			PharmacyNotes:           pharmacyNotes.String,
		}

		if treatmentType == treatment_otc {
			treatment.OTC = true
		}

		err = d.fillInDrugDBIdsForTreatment(treatment)
		if err != nil {
			return nil, err
		}

		err = d.fillInSupplementalInstructionsForTreatment(treatment)
		if err != nil {
			return nil, err
		}

		favoriteTreatment := favoriteTreatmentMapping[treatment.Id.Int64()]
		favoriteTreatment.FavoritedTreatment = treatment

		// also setting the doctorFavoriteTreatmentId at the treatment level because
		// that helps the client deal with the treatment object appropriately
		favoriteTreatment.FavoritedTreatment.DoctorFavoriteTreatmentId = favoriteTreatment.Id
		favoritedTreatments = append(favoritedTreatments, favoriteTreatment)
	}
	return favoritedTreatments, nil
}

func (d *DataService) GetCompletedPrescriptionsForDoctor(from, to time.Time, doctorId int64) ([]*common.TreatmentPlan, error) {
	treatmentPlanIdToPlanMapping := make(map[int64]*common.TreatmentPlan)
	treatmentPlans := make([]*common.TreatmentPlan, 0)
	rows, err := d.DB.Query(`select treatment.id, treatment.treatment_plan_id, patient_visit.patient_id, treatment_plan.patient_visit_id, treatment_plan.creation_date, treatment.drug_internal_name, treatment.dosage_strength, treatment.type,
			treatment.dispense_value, treatment.dispense_unit_id, ltext, treatment.refills, treatment.substitutions_allowed, 
			treatment.days_supply, treatment.pharmacy_notes, treatment.patient_instructions, treatment.creation_date, 
			treatment.status, drug_name.name, drug_route.name, drug_form.name, erx_status_events.erx_status, erx_status_events.event_details, treatment_plan.sent_date from treatment 
				inner join dispense_unit on treatment.dispense_unit_id = dispense_unit.id
				inner join localized_text on localized_text.app_text_id = dispense_unit.dispense_unit_text_id
				inner join treatment_plan on treatment_plan.id = treatment.treatment_plan_id
				inner join patient_visit on patient_visit.id = treatment_plan.patient_visit_id
				left outer join erx_status_events on erx_status_events.treatment_id = treatment.id
				left outer join drug_name on drug_name_id = drug_name.id
				left outer join drug_route on drug_route_id = drug_route.id
				left outer join drug_form on drug_form_id = drug_form.id
					where localized_text.language_id = ? and treatment_plan.doctor_id = ? and treatment.status = ?
						and (treatment_plan.sent_date is not null and treatment_plan.sent_date >= ? and treatment_plan.sent_date < ?)
						and (erx_status_events.erx_status is null or erx_status_events.status = ?)`, EN_LANGUAGE_ID, doctorId, status_created, from, to, status_active)
	if err != nil {
		return nil, err
	}

	defer rows.Close()
	for rows.Next() {
		var treatmentId, treatmentPlanId, patientId, patientVisitId, dispenseValue, dispenseUnitId, refills, daysSupply int64
		var drugInternalName, dosageStrength, treatmentType, dispenseUnitDescription, patientInstructions, status string
		var creationDate, sentDate, treatmentPlanCreationDate time.Time
		var substituionsAllowed bool
		var erxStatus, pharmacyNotes, drugName, drugForm, drugRoute, eventDetails sql.NullString

		err = rows.Scan(&treatmentId, &treatmentPlanId, &patientId, &patientVisitId, &treatmentPlanCreationDate, &drugInternalName, &dosageStrength, &treatmentType,
			&dispenseValue, &dispenseUnitId, &dispenseUnitDescription, &refills, &substituionsAllowed,
			&daysSupply, &pharmacyNotes, &patientInstructions, &creationDate, &status, &drugName, &drugRoute, &drugForm, &erxStatus, &eventDetails, &sentDate)
		if err != nil {
			return nil, err
		}

		var treatmentPlan *common.TreatmentPlan
		if treatmentPlanIdToPlanMapping[treatmentPlanId] != nil {
			treatmentPlan = treatmentPlanIdToPlanMapping[treatmentPlanId]
		} else {
			treatmentPlan = &common.TreatmentPlan{
				Id:             common.NewObjectId(treatmentPlanId),
				PatientId:      common.NewObjectId(patientId),
				PatientVisitId: common.NewObjectId(patientVisitId),
				CreationDate:   &creationDate,
				SentDate:       &sentDate,
			}
			treatmentPlanIdToPlanMapping[treatmentPlanId] = treatmentPlan
			treatmentPlans = append(treatmentPlans, treatmentPlan)
		}

		treatment := &common.Treatment{
			Id:                      common.NewObjectId(treatmentId),
			TreatmentPlanId:         common.NewObjectId(treatmentPlanId),
			DrugInternalName:        drugInternalName,
			DosageStrength:          dosageStrength,
			DispenseValue:           dispenseValue,
			DispenseUnitId:          common.NewObjectId(dispenseUnitId),
			DispenseUnitDescription: dispenseUnitDescription,
			NumberRefills:           refills,
			SubstitutionsAllowed:    substituionsAllowed,
			DaysSupply:              daysSupply,
			DrugName:                drugName.String,
			DrugForm:                drugForm.String,
			DrugRoute:               drugRoute.String,
			CreationDate:            &creationDate,
			Status:                  status,
			PatientInstructions:     patientInstructions,
			PrescriptionStatus:      erxStatus.String,
			StatusDetails:           eventDetails.String,
			PharmacyNotes:           pharmacyNotes.String,
			OTC:                     treatmentType == treatment_otc,
		}

		err = d.fillInDrugDBIdsForTreatment(treatment)
		if err != nil {
			return nil, err
		}

		err = d.fillInSupplementalInstructionsForTreatment(treatment)
		if err != nil {
			return nil, err
		}

		if treatmentPlan.Treatments == nil {
			treatmentPlan.Treatments = make([]*common.Treatment, 0)
		}
		treatmentPlan.Treatments = append(treatmentPlan.Treatments, treatment)
	}

	return treatmentPlans, nil
}

func (d *DataService) getIdForNameFromTable(tableName, drugComponentName string) (nullId sql.NullInt64, err error) {
	err = d.DB.QueryRow(fmt.Sprintf(`select id from %s where name=?`, tableName), drugComponentName).Scan(&nullId)
	return
}

func (d *DataService) getOrInsertNameInTable(tx *sql.Tx, tableName, drugComponentName string) (int64, error) {
	drugComponentNameNullId, err := d.getIdForNameFromTable(tableName, drugComponentName)
	if err != nil && err != sql.ErrNoRows {
		return 0, err
	}

	if !drugComponentNameNullId.Valid {
		res, err := tx.Exec(fmt.Sprintf(`insert into %s (name) values (?)`, tableName), drugComponentName)
		if err != nil {
			return 0, err
		}

		return res.LastInsertId()
	}
	return drugComponentNameNullId.Int64, nil
}

func getActiveInstructions(drugInstructions []*common.DoctorInstructionItem) []*common.DoctorInstructionItem {
	activeInstructions := make([]*common.DoctorInstructionItem, 0)
	for _, instruction := range drugInstructions {
		if instruction.Status == status_active {
			activeInstructions = append(activeInstructions, instruction)
		}
	}
	return activeInstructions
}

func (d *DataService) queryAndInsertPredefinedInstructionsForDoctor(drTableName string, queryStr string, doctorId int64, queryInstructionsFunc doctorInstructionQuery, insertInstructionsFunc insertDoctorInstructionFunc, drugComponents ...string) ([]*common.DoctorInstructionItem, error) {
	drugInstructions, err := queryInstructionsFunc(d.DB, doctorId, drugComponents...)
	if err != nil {
		return nil, err
	}

	// nothing to do if the doctor already has instructions for the combination of the drug components
	if len(drugInstructions) > 0 {
		return drugInstructions, nil
	}

	queryParams := make([]interface{}, 0)
	for _, drugComponent := range drugComponents {
		queryParams = append(queryParams, interface{}(drugComponent))
	}
	rows, err := d.DB.Query(queryStr, queryParams...)
	if err != nil {
		return nil, err
	}
	defer rows.Close()

	predefinedInstructions, err := getPredefinedInstructionsFromRows(rows)
	if err != nil {
		return nil, err
	}

	// nothing to do if no predefined instructions exist
	if len(predefinedInstructions) == 0 {
		return drugInstructions, nil
	}

	if err := insertInstructionsFunc(d.DB, predefinedInstructions, doctorId); err != nil {
		return nil, err
	}

	drugInstructions, err = queryInstructionsFunc(d.DB, doctorId, drugComponents...)

	return drugInstructions, nil
}

type insertDoctorInstructionFunc func(db *sql.DB, predefinedInstructions []*predefinedInstruction, doctorId int64) error

func insertPredefinedAdvicePointsForDoctor(db *sql.DB, predefinedAdvicePoints []*predefinedInstruction, doctorId int64) error {
	tx, err := db.Begin()
	if err != nil {
		tx.Rollback()
		return err
	}

	for _, instruction := range predefinedAdvicePoints {
		_, err = tx.Exec(`insert into dr_advice_point (doctor_id, text, status) values (?, ?, ?)`, doctorId, instruction.text, status_active)
		if err != nil {
			tx.Rollback()
			return err
		}
	}
	return tx.Commit()
}

func insertPredefinedRegimenStepsForDoctor(db *sql.DB, predefinedInstructions []*predefinedInstruction, doctorId int64) error {
	tx, err := db.Begin()
	if err != nil {
		tx.Rollback()
		return err
	}

	for _, instruction := range predefinedInstructions {
		_, err = tx.Exec(`insert into dr_regimen_step (doctor_id, text, status) values (?, ?, ?) `, doctorId, instruction.text, status_active)
		if err != nil {
			tx.Rollback()
			return err
		}
	}
	return tx.Commit()
}
func insertPredefinedInstructionsForDoctor(db *sql.DB, predefinedInstructions []*predefinedInstruction, doctorId int64) error {
	tx, err := db.Begin()
	if err != nil {
		tx.Rollback()
		return err
	}
	for _, instruction := range predefinedInstructions {

		drugNameIdStr := "NULL"
		if instruction.drugNameId != 0 {
			drugNameIdStr = strconv.FormatInt(instruction.drugNameId, 10)
		}

		drugFormIdStr := "NULL"
		if instruction.drugFormId != 0 {
			drugFormIdStr = strconv.FormatInt(instruction.drugFormId, 10)
		}

		drugRouteIdStr := "NULL"
		if instruction.drugRouteId != 0 {
			drugRouteIdStr = strconv.FormatInt(instruction.drugRouteId, 10)
		}

		_, err = tx.Exec(`insert into dr_drug_supplemental_instruction 
							(doctor_id, text, drug_name_id, drug_form_id, drug_route_id, status, drug_supplemental_instruction_id) values (?, ?, ?, ?, ?, ?, ?)`, doctorId, instruction.text, drugNameIdStr, drugFormIdStr, drugRouteIdStr, status_active, instruction.id)
		if err != nil {
			tx.Rollback()
			return err
		}
	}
	return tx.Commit()
}

type doctorInstructionQuery func(db *sql.DB, doctorId int64, drugComponents ...string) (drugInstructions []*common.DoctorInstructionItem, err error)

func getAdvicePointsForDoctor(db *sql.DB, doctorId int64, drugComponents ...string) ([]*common.DoctorInstructionItem, error) {
	rows, err := db.Query(`select id, text, status from dr_advice_point where doctor_id=?`, doctorId)
	if err != nil {
		return nil, err
	}
	defer rows.Close()

	return getInstructionsFromRows(rows)
}

func getRegimenStepsForDoctor(db *sql.DB, doctorId int64, drugComponents ...string) ([]*common.DoctorInstructionItem, error) {
	rows, err := db.Query(`select id, text, status from dr_regimen_step where doctor_id=?`, doctorId)
	if err != nil {
		return nil, err
	}
	defer rows.Close()

	return getInstructionsFromRows(rows)
}

func getDoctorInstructionsBasedOnName(db *sql.DB, doctorId int64, drugComponents ...string) ([]*common.DoctorInstructionItem, error) {
	rows, err := db.Query(`select dr_drug_supplemental_instruction.id, text,status from dr_drug_supplemental_instruction 
								inner join drug_name on drug_name_id=drug_name.id 
									where name=? and drug_form_id is null and drug_route_id is null and doctor_id=?`, drugComponents[0], doctorId)
	if err != nil {
		return nil, err
	}
	defer rows.Close()

	return getInstructionsFromRows(rows)
}

func getDoctorInstructionsBasedOnNameAndForm(db *sql.DB, doctorId int64, drugComponents ...string) ([]*common.DoctorInstructionItem, error) {
	// then, get instructions belonging to doctor based on drug name and form
	rows, err := db.Query(`select dr_drug_supplemental_instruction.id, text,status from dr_drug_supplemental_instruction 
									inner join drug_name on drug_name_id=drug_name.id 
									inner join drug_form on drug_form_id=drug_form.id 
										where drug_name.name=? and drug_form.name = ? and drug_route_id is null and doctor_id=?`, drugComponents[0], drugComponents[1], doctorId)
	if err != nil {
		return nil, err
	}
	defer rows.Close()

	return getInstructionsFromRows(rows)
}

func getDoctorInstructionsBasedOnNameAndRoute(db *sql.DB, doctorId int64, drugComponents ...string) ([]*common.DoctorInstructionItem, error) {
	rows, err := db.Query(`select dr_drug_supplemental_instruction.id,text,status from dr_drug_supplemental_instruction 
									inner join drug_name on drug_name_id=drug_name.id 
									inner join drug_route on drug_route_id=drug_route.id 
										where drug_name.name=? and drug_route.name = ? and drug_form_id is null and doctor_id=?`, drugComponents[0], drugComponents[1], doctorId)
	if err != nil {
		return nil, err
	}
	defer rows.Close()

	return getInstructionsFromRows(rows)
}

func getDoctorInstructionsBasedOnNameFormAndRoute(db *sql.DB, doctorId int64, drugComponents ...string) ([]*common.DoctorInstructionItem, error) {
	// then, get instructions belonging to doctor based on drug name, route and form
	rows, err := db.Query(`select dr_drug_supplemental_instruction.id,text,status from dr_drug_supplemental_instruction 
									inner join drug_name on drug_name_id=drug_name.id 
									inner join drug_route on drug_route_id=drug_route.id 
									inner join drug_form on drug_form_id = drug_form.id
										where drug_name.name=? and drug_form.name=? and drug_route.name=? and doctor_id=?`, drugComponents[0], drugComponents[1], drugComponents[2], doctorId)
	if err != nil {
		return nil, err
	}
	defer rows.Close()

	return getInstructionsFromRows(rows)
}

type predefinedInstruction struct {
	id          int64
	drugFormId  int64
	drugNameId  int64
	drugRouteId int64
	text        string
}

func getPredefinedInstructionsFromRows(rows *sql.Rows) ([]*predefinedInstruction, error) {
	defer rows.Close()
	predefinedInstructions := make([]*predefinedInstruction, 0)
	for rows.Next() {
		var id int64
		var drugFormId, drugNameId, drugRouteId sql.NullInt64
		var text string
		if err := rows.Scan(&id, &text, &drugNameId, &drugFormId, &drugRouteId); err != nil {
			return nil, err
		}
		instruction := &predefinedInstruction{}
		instruction.id = id
		if drugFormId.Valid {
			instruction.drugFormId = drugFormId.Int64
		}

		if drugNameId.Valid {
			instruction.drugNameId = drugNameId.Int64
		}

		if drugRouteId.Valid {
			instruction.drugRouteId = drugRouteId.Int64
		}

		instruction.text = text
		predefinedInstructions = append(predefinedInstructions, instruction)
	}
	return predefinedInstructions, nil
}

func getInstructionsFromRows(rows *sql.Rows) ([]*common.DoctorInstructionItem, error) {
	defer rows.Close()
	drugInstructions := make([]*common.DoctorInstructionItem, 0)
	for rows.Next() {
		var id int64
		var text, status string
		if err := rows.Scan(&id, &text, &status); err != nil {
			return nil, err
		}
		supplementalInstruction := &common.DoctorInstructionItem{}
		supplementalInstruction.Id = common.NewObjectId(id)
		supplementalInstruction.Text = text
		supplementalInstruction.Status = status
		drugInstructions = append(drugInstructions, supplementalInstruction)
	}
	return drugInstructions, nil
}<|MERGE_RESOLUTION|>--- conflicted
+++ resolved
@@ -115,14 +115,8 @@
 	}
 
 	// update the regimenStep Id
-<<<<<<< HEAD
 	regimenStep.Id = common.NewObjectId(instructionId)
-	tx.Commit()
-	return nil
-=======
-	regimenStep.Id = instructionId
 	return tx.Commit()
->>>>>>> bb01130e
 }
 
 func (d *DataService) MarkRegimenStepToBeDeleted(regimenStep *common.DoctorInstructionItem, doctorId int64) error {
@@ -188,14 +182,8 @@
 	}
 
 	// assign an id given that its a new advice point
-<<<<<<< HEAD
 	advicePoint.Id = common.NewObjectId(instructionId)
-	tx.Commit()
-	return nil
-=======
-	advicePoint.Id = instructionId
 	return tx.Commit()
->>>>>>> bb01130e
 }
 
 func (d *DataService) MarkAdvicePointToBeDeleted(advicePoint *common.DoctorInstructionItem, doctorId int64) error {
@@ -658,12 +646,6 @@
 		if err != nil {
 			return nil, err
 		}
-<<<<<<< HEAD
-		favoriteTreatment := &common.DoctorFavoriteTreatment{}
-		favoriteTreatment.Id = common.NewObjectId(id)
-		favoriteTreatment.Name = name
-=======
->>>>>>> bb01130e
 		treatmentIds = append(treatmentIds, treatmentId)
 		favoriteTreatmentMapping[treatmentId] = &favoriteTreatment
 	}
