--- conflicted
+++ resolved
@@ -20,11 +20,7 @@
 	}
 
 	res, err := tx.Exec(`insert into doctor (account_id, first_name, last_name, gender, dob_year, dob_month, dob_day, status, clinician_id) 
-<<<<<<< HEAD
 								values (?, ?, ?, ?, ?, ?, ? , ?, ?)`, doctor.AccountId.Int64(), doctor.FirstName, doctor.LastName, doctor.Gender, doctor.Dob.Year, doctor.Dob.Month, doctor.Dob.Day, DOCTOR_REGISTERED, doctor.DoseSpotClinicianId)
-=======
-								values (?, ?, ?, ?, ?, ?, ? , 'REGISTERED', ?)`, doctor.AccountId.Int64(), doctor.FirstName, doctor.LastName, doctor.Gender, doctor.Dob.Year, doctor.Dob.Month, doctor.Dob.Day, doctor.DoseSpotClinicianId)
->>>>>>> 2fbc83b0
 	if err != nil {
 		return 0, err
 	}
@@ -36,11 +32,7 @@
 		return 0, err
 	}
 
-<<<<<<< HEAD
 	doctor.DoctorId = encoding.NewObjectId(lastId)
-=======
-	doctor.DoctorId = common.NewObjectId(lastId)
->>>>>>> 2fbc83b0
 	doctor.DoctorAddress.Id, err = d.addAddress(tx, doctor.DoctorAddress)
 	if err != nil {
 		tx.Rollback()
@@ -63,11 +55,7 @@
 }
 
 func (d *DataService) GetDoctorFromId(doctorId int64) (*common.Doctor, error) {
-<<<<<<< HEAD
 	row := d.DB.QueryRow(`select doctor.id, account_id, phone, first_name, last_name, middle_name, suffix, prefix, gender, dob_year, dob_month, dob_day, status, clinician_id, address.address_line_1, 
-=======
-	row := d.DB.QueryRow(`select doctor.id, account_id, phone, first_name, last_name, gender, dob_year, dob_month, dob_day, status, clinician_id, address.address_line_1, 
->>>>>>> 2fbc83b0
 							address.address_line_2, address.city, address.state, address.zip_code from doctor 
 							left outer join doctor_phone on doctor_phone.doctor_id = doctor.id
 							left outer join doctor_address_selection on doctor_address_selection.doctor_id = doctor.id
@@ -77,29 +65,17 @@
 }
 
 func (d *DataService) GetDoctorFromAccountId(accountId int64) (*common.Doctor, error) {
-<<<<<<< HEAD
 	row := d.DB.QueryRow(`select doctor.id, account_id, phone, first_name, last_name, middle_name, suffix, prefix, gender, dob_year, dob_month, dob_day, status, clinician_id,address.address_line_1, 
 							address.address_line_2, address.city, address.state, address.zip_code from doctor 
 							left outer join doctor_phone on doctor_phone.doctor_id = doctor.id
 							left outer join doctor_address_selection on doctor_id = doctor.id
 							left outer join address on address.id = address_id 
-=======
-	row := d.DB.QueryRow(`select doctor.id, account_id, phone, first_name, last_name, gender, dob_year, dob_month, dob_day, status, clinician_id,address.address_line_1, 
-							address.address_line_2, address.city, address.state, address.zip_code from doctor 
-							left outer join doctor_phone on doctor_phone.doctor_id = doctor.id
-							left outer join doctor_address_selection on doctor_address_selection.doctor_id = doctor.id
-							left outer join address on doctor_address_selection.address_id = address.id
->>>>>>> 2fbc83b0
 								where doctor.account_id = ? and (doctor_phone.phone is null or doctor_phone.phone_type = ?)`, accountId, doctorPhoneType)
 	return getDoctorFromRow(row)
 }
 
 func (d *DataService) GetDoctorFromDoseSpotClinicianId(clinicianId int64) (*common.Doctor, error) {
-<<<<<<< HEAD
 	row := d.DB.QueryRow(`select doctor.id, account_id, phone, first_name, last_name, middle_name, suffix, prefix, gender, dob_year, dob_month, dob_day, status, clinician_id, address.address_line_1, 
-=======
-	row := d.DB.QueryRow(`select doctor.id, account_id, phone, first_name, last_name, gender, dob_year, dob_month, dob_day, status, clinician_id, address.address_line_1, 
->>>>>>> 2fbc83b0
 							address.address_line_2, address.city, address.state, address.zip_code from doctor 
 							left outer join doctor_phone on doctor_phone.doctor_id = doctor.id
 							left outer join doctor_address_selection on doctor_address_selection.doctor_id = doctor.id
@@ -110,19 +86,11 @@
 
 func getDoctorFromRow(row *sql.Row) (*common.Doctor, error) {
 	var firstName, lastName, status, gender string
-<<<<<<< HEAD
 	var cellPhoneNumber, addressLine1, addressLine2, city, state, zipCode, middleName, suffix, prefix sql.NullString
 	var doctorId, accountId int64
 	var dobYear, dobMonth, dobDay int
 	var clinicianId sql.NullInt64
 	err := row.Scan(&doctorId, &accountId, &cellPhoneNumber, &firstName, &lastName, &middleName, &suffix, &prefix, &gender, &dobYear, &dobMonth, &dobDay, &status, &clinicianId, &addressLine1, &addressLine2, &city, &state, &zipCode)
-=======
-	var cellPhoneNumber, addressLine1, addressLine2, city, state, zipCode sql.NullString
-	var doctorId, accountId int64
-	var dobYear, dobMonth, dobDay int
-	var clinicianId sql.NullInt64
-	err := row.Scan(&doctorId, &accountId, &cellPhoneNumber, &firstName, &lastName, &gender, &dobYear, &dobMonth, &dobDay, &status, &clinicianId, &addressLine1, &addressLine2, &city, &state, &zipCode)
->>>>>>> 2fbc83b0
 	if err != nil {
 		return nil, err
 	}
@@ -145,11 +113,7 @@
 			State:        state.String,
 			ZipCode:      zipCode.String,
 		},
-<<<<<<< HEAD
 		Dob: encoding.Dob{Year: dobYear, Month: dobMonth, Day: dobDay},
-=======
-		Dob: common.Dob{Year: dobYear, Month: dobMonth, Day: dobDay},
->>>>>>> 2fbc83b0
 	}
 
 	return doctor, nil
@@ -813,12 +777,8 @@
 
 	treatmentTemplates := make([]*common.DoctorTreatmentTemplate, 0)
 	for rows.Next() {
-<<<<<<< HEAD
 		var treatmentId, dispenseUnitId int64
 		var daysSupply, refills sql.NullInt64
-=======
-		var treatmentId, dispenseUnitId, refills, daysSupply int64
->>>>>>> 2fbc83b0
 		var dispenseValue float64
 		var drugInternalName, dosageStrength, patientInstructions, treatmentType, dispenseUnitDescription, status string
 		var substitutionsAllowed bool
@@ -838,11 +798,7 @@
 			DispenseUnitDescription: dispenseUnitDescription,
 			NumberRefills:           encoding.NullInt64FromSql(refills),
 			SubstitutionsAllowed:    substitutionsAllowed,
-<<<<<<< HEAD
 			DaysSupply:              encoding.NullInt64FromSql(daysSupply),
-=======
-			DaysSupply:              daysSupply,
->>>>>>> 2fbc83b0
 			DrugName:                drugName.String,
 			DrugForm:                drugForm.String,
 			DrugRoute:               drugRoute.String,
@@ -902,14 +858,9 @@
 
 	defer rows.Close()
 	for rows.Next() {
-<<<<<<< HEAD
 		var treatmentId, treatmentPlanId, patientId, patientVisitId, dispenseUnitId int64
 		var dispenseValue float64
 		var refills, daysSupply sql.NullInt64
-=======
-		var treatmentId, treatmentPlanId, patientId, patientVisitId, dispenseUnitId, refills, daysSupply int64
-		var dispenseValue float64
->>>>>>> 2fbc83b0
 		var drugInternalName, dosageStrength, treatmentType, dispenseUnitDescription, patientInstructions, status string
 		var creationDate, sentDate, treatmentPlanCreationDate time.Time
 		var substituionsAllowed bool
@@ -947,11 +898,7 @@
 			DispenseUnitDescription: dispenseUnitDescription,
 			NumberRefills:           encoding.NullInt64FromSql(refills),
 			SubstitutionsAllowed:    substituionsAllowed,
-<<<<<<< HEAD
 			DaysSupply:              encoding.NullInt64FromSql(daysSupply),
-=======
-			DaysSupply:              daysSupply,
->>>>>>> 2fbc83b0
 			DrugName:                drugName.String,
 			DrugForm:                drugForm.String,
 			DrugRoute:               drugRoute.String,
