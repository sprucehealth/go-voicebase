--- conflicted
+++ resolved
@@ -47,18 +47,8 @@
 	}
 
 	auth := aws.Auth{c.awsAccessKey, c.awsSecretKey}
-<<<<<<< HEAD
-	var awsRegion aws.Region
-	switch region {
-	case US_EAST_1:
-		awsRegion = aws.USEast
-	case US_WEST_1:
-		awsRegion = aws.USWest
-	default:
-=======
 	awsRegion, ok := aws.Regions[region]
 	if !ok {
->>>>>>> 8f37f4e8
 		awsRegion = aws.USEast
 	}
 
