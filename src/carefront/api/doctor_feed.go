package api

import (
	"carefront/settings"
	"fmt"
	"time"
)

const (
	EVENT_TYPE_PATIENT_VISIT            = "PATIENT_VISIT"
	EVENT_TYPE_TREATMENT_PLAN           = "TREATMENT_PLAN"
	EVENT_TYPE_REFILL_REQUEST           = "REFILL_REQUEST"
	patientVisitImageTag                = "patient_visit_queue_icon"
	beginPatientVisitReviewAction       = "begin_patient_visit"
	viewTreatedPatientVisitReviewAction = "view_treated_patient_visit"
	viewRefillRequestAction             = "view_refill_request"
)

type DoctorQueueItem struct {
	Id              int64
	DoctorId        int64
	EventType       string
	EnqueueDate     time.Time
	CompletedDate   time.Time
	ItemId          int64
	Status          string
	PositionInQueue int
}

func (d *DoctorQueueItem) GetTitleAndSubtitle(dataApi DataAPI) (string, string, error) {
	var title, subtitle string

<<<<<<< HEAD
	case EVENT_TYPE_PATIENT_VISIT, EVENT_TYPE_TREATMENT_PLAN:
		var patientVisitId int64

		if d.EventType == EVENT_TYPE_TREATMENT_PLAN {
			patientVisitId, err = dataApi.GetPatientVisitIdFromTreatmentPlanId(d.ItemId)
			if err != nil {
				return
			}
		} else {
			patientVisitId = d.ItemId
		}

		patientId, shadowedErr := dataApi.GetPatientIdFromPatientVisitId(patientVisitId)
		if shadowedErr != nil {
			err = shadowedErr
			return
		}
		patient, shadowedErr := dataApi.GetPatientFromId(patientId)
		if shadowedErr != nil {
			err = shadowedErr
			return
=======
	switch d.EventType {
	case EVENT_TYPE_PATIENT_VISIT:
		patientId, err := dataApi.GetPatientIdFromPatientVisitId(d.ItemId)
		if err != nil {
			return "", "", err
		}

		patient, err := dataApi.GetPatientFromId(patientId)
		if err != nil {
			return "", "", err
>>>>>>> f08d03e6
		}
		switch d.Status {
		case QUEUE_ITEM_STATUS_COMPLETED:
			title = fmt.Sprintf("Treatment Plan completed for %s %s", patient.FirstName, patient.LastName)
			formattedTime := d.EnqueueDate.Format("3:04pm")
			subtitle = fmt.Sprintf("%s %d at %s", d.EnqueueDate.Month().String(), d.EnqueueDate.Day(), formattedTime)
		case QUEUE_ITEM_STATUS_PENDING:
			title = fmt.Sprintf("New visit with %s %s", patient.FirstName, patient.LastName)
			subtitle = getRemainingTimeSubtitleForCaseToBeReviewed(d.EnqueueDate)
		case QUEUE_ITEM_STATUS_ONGOING:
			title = fmt.Sprintf("Continue reviewing visit with %s %s", patient.FirstName, patient.LastName)
			subtitle = getRemainingTimeSubtitleForCaseToBeReviewed(d.EnqueueDate)
		case QUEUE_ITEM_STATUS_PHOTOS_REJECTED:
			title = fmt.Sprintf("Photos rejected for visit with %s %s", patient.FirstName, patient.LastName)
			formattedTime := d.EnqueueDate.Format("3:04pm")
			subtitle = fmt.Sprintf("%s %d at %s", d.EnqueueDate.Month().String(), d.EnqueueDate.Day(), formattedTime)
		case QUEUE_ITEM_STATUS_TRIAGED:
			title = fmt.Sprintf("Completed and triaged visit for %s %s", patient.FirstName, patient.LastName)
			formattedTime := d.EnqueueDate.Format("3:04pm")
			subtitle = fmt.Sprintf("%s %d at %s", d.EnqueueDate.Month().String(), d.EnqueueDate.Day(), formattedTime)
		}

	case EVENT_TYPE_REFILL_REQUEST:
		patient, err := dataApi.GetPatientFromRefillRequestId(d.ItemId)
		if err != nil {
			return "", "", err
		}

		if patient == nil {
			return "", "", nil
		}

		switch d.Status {
		case QUEUE_ITEM_STATUS_PENDING:
			title = fmt.Sprintf("Refill request for %s %s", patient.FirstName, patient.LastName)
		case QUEUE_ITEM_STATUS_ONGOING:
			title = fmt.Sprintf("Continue refill request for %s %s", patient.FirstName, patient.LastName)
		case QUEUE_ITEM_STATUS_REFILL_APPROVED:
			title = fmt.Sprintf("Refill request approved for %s %s", patient.FirstName, patient.LastName)
			formattedTime := d.EnqueueDate.Format("3:04pm")
			subtitle = fmt.Sprintf("%s %d at %s", d.EnqueueDate.Month().String(), d.EnqueueDate.Day(), formattedTime)
		case QUEUE_ITEM_STATUS_REFILL_DENIED:
			title = fmt.Sprintf("Refill request denied for %s %s", patient.FirstName, patient.LastName)
			formattedTime := d.EnqueueDate.Format("3:04pm")
			subtitle = fmt.Sprintf("%s %d at %s", d.EnqueueDate.Month().String(), d.EnqueueDate.Day(), formattedTime)
		}
	}
	return title, subtitle, nil
}

func getRemainingTimeSubtitleForCaseToBeReviewed(enqueueDate time.Time) string {
	timeLeft := enqueueDate.Add(settings.SLA_TO_SERVICE_CUSTOMER).Sub(time.Now())
	minutesLeft := int64(timeLeft.Minutes()) - (60 * int64(timeLeft.Hours()))
	subtitle := fmt.Sprintf("%dh %dm left", int64(timeLeft.Hours()), int64(minutesLeft))
	return subtitle
}

func (d *DoctorQueueItem) GetImageUrl() string {
	switch d.EventType {
	case EVENT_TYPE_PATIENT_VISIT:
		return fmt.Sprintf("%s%s", SpruceImageBaseUrl, patientVisitImageTag)
	}
	return ""
}

func (d *DoctorQueueItem) GetDisplayTypes() []string {
	switch d.EventType {
	case EVENT_TYPE_PATIENT_VISIT, EVENT_TYPE_TREATMENT_PLAN:
		switch d.Status {

		case QUEUE_ITEM_STATUS_PHOTOS_REJECTED:
			return []string{DISPLAY_TYPE_TITLE_SUBTITLE_NONACTIONABLE}

		case QUEUE_ITEM_STATUS_COMPLETED, QUEUE_ITEM_STATUS_TRIAGED:
			return []string{DISPLAY_TYPE_TITLE_SUBTITLE_ACTIONABLE}

		case QUEUE_ITEM_STATUS_PENDING, QUEUE_ITEM_STATUS_ONGOING:
			if d.PositionInQueue == 0 {
				return []string{DISPLAY_TYPE_TITLE_SUBTITLE_BUTTON}
			} else {
				return []string{DISPLAY_TYPE_TITLE_SUBTITLE_ACTIONABLE}
			}
		}
	case EVENT_TYPE_REFILL_REQUEST:
		switch d.Status {
		case QUEUE_ITEM_STATUS_PENDING, QUEUE_ITEM_STATUS_ONGOING:
			if d.PositionInQueue == 0 {
				return []string{DISPLAY_TYPE_TITLE_SUBTITLE_BUTTON}
			} else {
				return []string{DISPLAY_TYPE_TITLE_SUBTITLE_NONACTIONABLE}
			}
		case QUEUE_ITEM_STATUS_REFILL_APPROVED, QUEUE_ITEM_STATUS_REFILL_DENIED:
			return []string{DISPLAY_TYPE_TITLE_SUBTITLE_ACTIONABLE}
		}
	}
	return nil
}

func (d *DoctorQueueItem) GetActionUrl() string {
	switch d.EventType {
	case EVENT_TYPE_PATIENT_VISIT:
		switch d.Status {
		case QUEUE_ITEM_STATUS_COMPLETED, QUEUE_ITEM_STATUS_TRIAGED:
			return fmt.Sprintf("%s%s?patient_visit_id=%d", SpruceButtonBaseActionUrl, viewTreatedPatientVisitReviewAction, d.ItemId)
		case QUEUE_ITEM_STATUS_ONGOING, QUEUE_ITEM_STATUS_PENDING:
			return fmt.Sprintf("%s%s?patient_visit_id=%d", SpruceButtonBaseActionUrl, beginPatientVisitReviewAction, d.ItemId)
		}
	case EVENT_TYPE_TREATMENT_PLAN:
		switch d.Status {
		case QUEUE_ITEM_STATUS_COMPLETED, QUEUE_ITEM_STATUS_TRIAGED:
			return fmt.Sprintf("%s%s?treatment_plan_id=%d", SpruceButtonBaseActionUrl, viewTreatedPatientVisitReviewAction, d.ItemId)
		}
	case EVENT_TYPE_REFILL_REQUEST:
		switch d.Status {
		case QUEUE_ITEM_STATUS_ONGOING, QUEUE_ITEM_STATUS_PENDING, QUEUE_ITEM_STATUS_REFILL_APPROVED, QUEUE_ITEM_STATUS_REFILL_DENIED:
			return fmt.Sprintf("%s%s?refill_request_id=%d", SpruceButtonBaseActionUrl, viewRefillRequestAction, d.ItemId)
		}
	}
	return ""
}

func (d *DoctorQueueItem) GetButton() *Button {
	switch d.EventType {
	case EVENT_TYPE_PATIENT_VISIT:
		switch d.Status {
		case QUEUE_ITEM_STATUS_PENDING:
			if d.PositionInQueue != 0 {
				return nil
			}
			button := &Button{}
			button.ButtonText = "Begin"
			button.ButtonActionUrl = fmt.Sprintf("%s%s?patient_visit_id=%d", SpruceButtonBaseActionUrl, beginPatientVisitReviewAction, d.ItemId)
			return button
		case QUEUE_ITEM_STATUS_ONGOING:
			button := &Button{}
			button.ButtonText = "Continue"
			button.ButtonActionUrl = fmt.Sprintf("%s%s?patient_visit_id=%d", SpruceButtonBaseActionUrl, beginPatientVisitReviewAction, d.ItemId)
			return button
		}
	case EVENT_TYPE_REFILL_REQUEST:
		switch d.Status {
		case QUEUE_ITEM_STATUS_PENDING:
			if d.PositionInQueue != 0 {
				return nil
			}
			button := &Button{}
			button.ButtonText = "Begin"
			button.ButtonActionUrl = fmt.Sprintf("%s%s?refill_request_id=%d", SpruceButtonBaseActionUrl, viewRefillRequestAction, d.ItemId)
			return button
		case QUEUE_ITEM_STATUS_ONGOING:
			if d.PositionInQueue != 0 {
				return nil
			}
			button := &Button{}
			button.ButtonText = "Continue"
			button.ButtonActionUrl = fmt.Sprintf("%s%s?refill_request_id=%d", SpruceButtonBaseActionUrl, viewRefillRequestAction, d.ItemId)
			return button
		}
	}
	return nil
}<|MERGE_RESOLUTION|>--- conflicted
+++ resolved
@@ -30,7 +30,7 @@
 func (d *DoctorQueueItem) GetTitleAndSubtitle(dataApi DataAPI) (string, string, error) {
 	var title, subtitle string
 
-<<<<<<< HEAD
+	switch d.EventType {
 	case EVENT_TYPE_PATIENT_VISIT, EVENT_TYPE_TREATMENT_PLAN:
 		var patientVisitId int64
 
@@ -52,18 +52,7 @@
 		if shadowedErr != nil {
 			err = shadowedErr
 			return
-=======
-	switch d.EventType {
-	case EVENT_TYPE_PATIENT_VISIT:
-		patientId, err := dataApi.GetPatientIdFromPatientVisitId(d.ItemId)
-		if err != nil {
-			return "", "", err
-		}
-
-		patient, err := dataApi.GetPatientFromId(patientId)
-		if err != nil {
-			return "", "", err
->>>>>>> f08d03e6
+
 		}
 		switch d.Status {
 		case QUEUE_ITEM_STATUS_COMPLETED:
