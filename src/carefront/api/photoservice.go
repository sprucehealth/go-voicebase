package api

import (
	"bytes"
	"launchpad.net/goamz/aws"
	"launchpad.net/goamz/s3"
	"time"
)

type PhotoService struct {
	AWSAccessKey string
	AWSSecretKey string
}

func (p *PhotoService) Upload(data []byte, key string, bucket string, duration time.Time) (string, error) {
	auth := aws.Auth{p.AWSAccessKey, p.AWSSecretKey}

	s3Access := s3.New(auth, aws.USWest)
	s3Bucket := s3Access.Bucket(bucket)

	additionalHeaders := map[string][]string{
		"x-amz-server-side-encryption": {"AES256"},
	}

<<<<<<< HEAD
	if err = s3Bucket.Put(key, data, "binary/octet-stream", s3.BucketOwnerFull, additionalHeaders); err != nil {
=======
	err := s3Bucket.Put(key, data, "binary/octet-stream", s3.BucketOwnerFull, additionalHeaders)
	if err != nil {
>>>>>>> 7ec62bce
		return "", err
	}

	return s3Bucket.SignedURL(key, duration), nil
}

func (p *PhotoService) GenerateSignedUrlsForKeysInBucket(bucket, prefix string, duration time.Time) ([]string, error) {
	auth, err := aws.EnvAuth()
	if err != nil {
		return nil, err
	}
	s3Access := s3.New(auth, aws.USWest)
	s3Bucket := s3Access.Bucket(bucket)

	var buffer bytes.Buffer
	buffer.WriteString(prefix)
	buffer.WriteString("/")
	listBucketResult, err := s3Bucket.List(buffer.String(), "/", "", 100)
	if err != nil {
		return nil, err
	}

	signedUrls := make([]string, len(listBucketResult.Contents))
	for i, v := range listBucketResult.Contents {
		signedUrls[i] = s3Bucket.SignedURL(v.Key, duration)
	}

	return signedUrls, nil
}<|MERGE_RESOLUTION|>--- conflicted
+++ resolved
@@ -22,12 +22,7 @@
 		"x-amz-server-side-encryption": {"AES256"},
 	}
 
-<<<<<<< HEAD
-	if err = s3Bucket.Put(key, data, "binary/octet-stream", s3.BucketOwnerFull, additionalHeaders); err != nil {
-=======
-	err := s3Bucket.Put(key, data, "binary/octet-stream", s3.BucketOwnerFull, additionalHeaders)
-	if err != nil {
->>>>>>> 7ec62bce
+	if err := s3Bucket.Put(key, data, "binary/octet-stream", s3.BucketOwnerFull, additionalHeaders); err != nil {
 		return "", err
 	}
 
