--- conflicted
+++ resolved
@@ -45,119 +45,6 @@
 	defaultMaxInMemoryPhotoMB = 2
 )
 
-<<<<<<< HEAD
-type TwilioConfig struct {
-	AccountSid string `long:"twilio_account_sid" description:"Twilio AccountSid"`
-	AuthToken  string `long:"twilio_auth_token" description:"Twilio AuthToken"`
-	FromNumber string `long:"twilio_from_number" description:"Twilio From Number for Messages"`
-}
-
-type DosespotConfig struct {
-	ClinicId  int64  `long:"clinic_id" description:"Clinic Id for dosespot"`
-	ClinicKey string `long:"clinic_key" description:"Clinic Key for dosespot"`
-	UserId    int64  `long:"user_id" description:"User Id for dosespot"`
-}
-
-type SmartyStreetsConfig struct {
-	AuthId    string `long:"auth_id" description:"Auth id for smarty streets"`
-	AuthToken string `long:"auth_token" description:"Auth token for smarty streets"`
-}
-
-type Config struct {
-	*config.BaseConfig
-	ProxyProtocol            bool                 `long:"proxy_protocol" description:"Enable if behind a proxy that uses the PROXY protocol"`
-	ListenAddr               string               `short:"l" long:"listen" description:"Address and port on which to listen (e.g. 127.0.0.1:8080)"`
-	TLSListenAddr            string               `long:"tls_listen" description:"Address and port on which to listen (e.g. 127.0.0.1:8080)"`
-	TLSCert                  string               `long:"tls_cert" description:"Path of SSL certificate"`
-	TLSKey                   string               `long:"tls_key" description:"Path of SSL private key"`
-	InfoAddr                 string               `long:"info_addr" description:"Address to listen on for the info server"`
-	DB                       *config.DB           `group:"Database" toml:"database"`
-	PharmacyDB               *config.DB           `group:"PharmacyDatabase" toml:"pharmacy_database"`
-	MaxInMemoryForPhotoMB    int64                `long:"max_in_memory_photo" description:"Amount of data in MB to be held in memory when parsing multipart form data"`
-	ContentBucket            string               `long:"content_bucket" description:"S3 Bucket name for all static content"`
-	CaseBucket               string               `long:"case_bucket" description:"S3 Bucket name for case information"`
-	PatientLayoutBucket      string               `long:"client_layout_bucket" description:"S3 Bucket name for client digestable layout for patient information intake"`
-	VisualLayoutBucket       string               `long:"patient_layout_bucket" description:"S3 Bucket name for human readable layout for patient information intake"`
-	DoctorVisualLayoutBucket string               `long:"doctor_visual_layout_bucket" description:"S3 Bucket name for patient overview for doctor's viewing"`
-	DoctorLayoutBucket       string               `long:"doctor_layout_bucket" description:"S3 Bucket name for pre-processed patient overview for doctor's viewing"`
-	PhotoBucket              string               `long:"photo_bucket" description:"S3 Bucket name for uploaded photos"`
-	Debug                    bool                 `long:"debug" description:"Enable debugging"`
-	IOSDeeplinkScheme        string               `long:"ios_deeplink_scheme" description:"Scheme for iOS deep-links (e.g. spruce://)"`
-	DoseSpotUserId           string               `long:"dose_spot_user_id" description:"DoseSpot UserId for eRx integration"`
-	NoServices               bool                 `long:"noservices" description:"Disable connecting to remote services"`
-	ERxRouting               bool                 `long:"erx_routing" description:"Disable sending of prescriptions electronically"`
-	ERxQueue                 string               `long:"erx_queue" description:"Erx queue name"`
-	AuthTokenExpiration      int                  `long:"auth_token_expire" description:"Expiration time in seconds for the auth token"`
-	AuthTokenRenew           int                  `long:"auth_token_renew" description:"Time left below which to renew the auth token"`
-	StaticContentBaseUrl     string               `long:"static_content_base_url" description:"URL from which to serve static content"`
-	Twilio                   *TwilioConfig        `group:"Twilio" toml:"twilio"`
-	DoseSpot                 *DosespotConfig      `group:"Dosespot" toml:"dosespot"`
-	SmartyStreets            *SmartyStreetsConfig `group:"smarty_streets" toml:"smarty_streets"`
-	StripeSecretKey          string               `long:"strip_secret_key" description:"Stripe secret key"`
-	Analytics                *AnalyticsConfig     `group:"Analytics" toml:"analytics"`
-}
-
-type AnalyticsConfig struct {
-	LogPath   string `long:"analytics_log_path" description:"Path to store analytics logs"`
-	MaxEvents int    `long:"analytics_max_events" description:"Max number of events per log file before rotating"`
-	MaxAge    int    `long:"analytics_max_age" description:"Max age of a log file in seconds before rotating"`
-}
-
-var DefaultConfig = Config{
-	BaseConfig: &config.BaseConfig{
-		AppName: "restapi",
-	},
-	DB: &config.DB{
-		Name: "carefront",
-		Host: "127.0.0.1",
-		Port: 3306,
-	},
-	Twilio:                &TwilioConfig{},
-	ListenAddr:            ":8080",
-	TLSListenAddr:         ":8443",
-	InfoAddr:              ":9000",
-	CaseBucket:            "carefront-cases",
-	MaxInMemoryForPhotoMB: defaultMaxInMemoryPhotoMB,
-	AuthTokenExpiration:   60 * 60 * 24 * 2,
-	AuthTokenRenew:        60 * 60 * 36,
-	IOSDeeplinkScheme:     "spruce",
-	Analytics: &AnalyticsConfig{
-		MaxEvents: 100 << 10,
-		MaxAge:    10 * 60, // seconds
-	},
-}
-
-func (c *Config) Validate() {
-	var errors []string
-	if c.ContentBucket == "" {
-		errors = append(errors, "ContentBucket not set")
-	}
-	if c.VisualLayoutBucket == "" {
-		errors = append(errors, "VisualLayoutBucket not set")
-	}
-	if c.PatientLayoutBucket == "" {
-		errors = append(errors, "PatientLayoutBucket not set")
-	}
-	if c.DoctorVisualLayoutBucket == "" {
-		errors = append(errors, "DoctorVisualLayoutBucket not set")
-	}
-	if c.DoctorLayoutBucket == "" {
-		errors = append(errors, "DoctorLayoutBucket")
-	}
-	if c.PhotoBucket == "" {
-		errors = append(errors, "PhotoBucket not set")
-	}
-	if len(errors) != 0 {
-		fmt.Fprintf(os.Stderr, "Config failed validation:\n")
-		for _, e := range errors {
-			fmt.Fprintf(os.Stderr, "- %s\n", e)
-		}
-		os.Exit(1)
-	}
-}
-
-=======
->>>>>>> d2e413f4
 func main() {
 	conf := DefaultConfig
 	_, err := config.Parse(&conf)
