--- conflicted
+++ resolved
@@ -69,22 +69,13 @@
 
 type Config struct {
 	*config.BaseConfig
-<<<<<<< HEAD
-
-=======
->>>>>>> 2fbc83b0
 	ProxyProtocol            bool                 `long:"proxy_protocol" description:"Enable if behind a proxy that uses the PROXY protocol"`
 	ListenAddr               string               `short:"l" long:"listen" description:"Address and port on which to listen (e.g. 127.0.0.1:8080)"`
 	TLSListenAddr            string               `long:"tls_listen" description:"Address and port on which to listen (e.g. 127.0.0.1:8080)"`
 	TLSCert                  string               `long:"tls_cert" description:"Path of SSL certificate"`
 	TLSKey                   string               `long:"tls_key" description:"Path of SSL private key"`
-<<<<<<< HEAD
 	DB                       *DBConfig            `group:"Database" toml:"database"`
 	InfoAddr                 string               `long:"info_addr" description:"Address to listen on for the info server"`
-=======
-	InfoAddr                 string               `long:"info_addr" description:"Address to listen on for the info server"`
-	DB                       *DBConfig            `group:"Database" toml:"database"`
->>>>>>> 2fbc83b0
 	PharmacyDB               *DBConfig            `group:"PharmacyDatabase" toml:"pharmacy_database"`
 	MaxInMemoryForPhotoMB    int64                `long:"max_in_memory_photo" description:"Amount of data in MB to be held in memory when parsing multipart form data"`
 	ContentBucket            string               `long:"content_bucket" description:"S3 Bucket name for all static content"`
