package apiservice

import (
	"carefront/api"
	"carefront/common"
	"encoding/json"
	"net/http"

	"github.com/gorilla/schema"
)

type DoctorAdviceHandler struct {
	DataApi api.DataAPI
}

type GetDoctorAdviceRequestData struct {
	PatientVisitId  int64 `schema:"patient_visit_id"`
	TreatmentPlanId int64 `schema:"treatment_plan_id"`
}

func NewDoctorAdviceHandler(dataApi api.DataAPI) *DoctorAdviceHandler {
	return &DoctorAdviceHandler{DataApi: dataApi}
}

func (d *DoctorAdviceHandler) ServeHTTP(w http.ResponseWriter, r *http.Request) {
	switch r.Method {
	case "GET":
		d.getAdvicePoints(w, r)
	case "POST":
		d.updateAdvicePoints(w, r)
	default:
		w.WriteHeader(http.StatusMethodNotAllowed)
	}
}

func (d *DoctorAdviceHandler) getAdvicePoints(w http.ResponseWriter, r *http.Request) {
	r.ParseForm()

	var requestData GetDoctorAdviceRequestData
	if err := schema.NewDecoder().Decode(&requestData, r.Form); err != nil {
		WriteDeveloperError(w, http.StatusBadRequest, "Unable to parse input parameters: "+err.Error())
		return
	}

	patientVisitId := requestData.PatientVisitId
	treatmentPlanId := requestData.TreatmentPlanId
	if err := ensureTreatmentPlanOrPatientVisitIdPresent(d.DataApi, treatmentPlanId, &patientVisitId); err != nil {
		WriteDeveloperError(w, http.StatusBadRequest, err.Error())
		return
	}

	doctorId, _, _, statusCode, err := ValidateDoctorAccessToPatientVisitAndGetRelevantData(patientVisitId, GetContext(r).AccountId, d.DataApi)
	if err != nil {
		WriteDeveloperError(w, statusCode, err.Error())
		return
	}

	advicePoints, err := d.DataApi.GetAdvicePointsForDoctor(doctorId)
	if err != nil {
		WriteDeveloperError(w, http.StatusInternalServerError, "Unable to get advice points for doctor: "+err.Error())
		return
	}

	if treatmentPlanId == 0 {
		treatmentPlanId, err = d.DataApi.GetActiveTreatmentPlanForPatientVisit(doctorId, patientVisitId)
		if err != nil {
			WriteDeveloperError(w, http.StatusInternalServerError, "Unable to get treatment plan for patient visit: "+err.Error())
			return
		}
	}

	selectedAdvicePoints, err := d.DataApi.GetAdvicePointsForPatientVisit(patientVisitId, treatmentPlanId)
	if err != nil {
		WriteDeveloperError(w, http.StatusInternalServerError, "Unable to get the selected advice points for this patient visit: "+err.Error())
		return
	}

<<<<<<< HEAD
	responseData := &common.Advice{}
	responseData.AllAdvicePoints = advicePoints
	responseData.SelectedAdvicePoints = selectedAdvicePoints
	responseData.PatientVisitId = common.NewObjectId(patientVisitId)
	responseData.TreatmentPlanId = common.NewObjectId(requestData.TreatmentPlanId)
=======
	responseData := &common.Advice{
		AllAdvicePoints:      advicePoints,
		SelectedAdvicePoints: selectedAdvicePoints,
		PatientVisitId:       patientVisitId,
		TreatmentPlanId:      requestData.TreatmentPlanId,
	}
>>>>>>> bb01130e

	WriteJSONToHTTPResponseWriter(w, http.StatusOK, responseData)
}

func (d *DoctorAdviceHandler) updateAdvicePoints(w http.ResponseWriter, r *http.Request) {
	var requestData common.Advice
	if err := json.NewDecoder(r.Body).Decode(&requestData); err != nil {
		WriteDeveloperError(w, http.StatusBadRequest, "Unable to parse json request body for updating advice points: "+err.Error())
		return
	}

	doctorId, _, _, statusCode, err := ValidateDoctorAccessToPatientVisitAndGetRelevantData(requestData.PatientVisitId.Int64(), GetContext(r).AccountId, d.DataApi)
	if err != nil {
		WriteDeveloperError(w, statusCode, err.Error())
		return
	}

	err = EnsurePatientVisitInExpectedStatus(d.DataApi, requestData.PatientVisitId.Int64(), api.CASE_STATUS_REVIEWING)
	if err != nil {
		WriteDeveloperError(w, http.StatusBadRequest, err.Error())
		return
	}

	treatmentPlanId, err := d.DataApi.GetActiveTreatmentPlanForPatientVisit(doctorId, requestData.PatientVisitId.Int64())
	if err != nil {
		WriteDeveloperError(w, http.StatusInternalServerError, "Unable to get treatment plan for patient visit: "+err.Error())
		return
	}

	// first, ensure that all selected advice points are actually in the global list on the client side
	for _, selectedAdvicePoint := range requestData.SelectedAdvicePoints {
		advicePointFound := false
		for _, advicePoint := range requestData.AllAdvicePoints {
			if advicePoint.Id.Int64() == 0 {
				if advicePoint.Text == selectedAdvicePoint.Text {
					advicePointFound = true
					break
				}
			} else if advicePoint.Id.Int64() == selectedAdvicePoint.Id.Int64() {
				advicePointFound = true
				break
			}
		}
		if !advicePointFound {
			WriteDeveloperError(w, http.StatusBadRequest, "There is an advice point in the selected list that is not in the global list")
			return
		}
	}

	currentActiveAdvicePoints, err := d.DataApi.GetAdvicePointsForDoctor(doctorId)
	if err != nil {
		WriteDeveloperError(w, http.StatusInternalServerError, "Unable to get active advice points for the doctor")
		return
	}

	advicePointsToDelete := make([]*common.DoctorInstructionItem, 0)
	for _, currentAdvicePoint := range currentActiveAdvicePoints {
		// now, search for whether this particular item (based on the id) is present on the list coming from the client
		advicePointFound := false
		for _, advicePointFromClient := range requestData.AllAdvicePoints {
			if currentAdvicePoint.Id.Int64() == advicePointFromClient.Id.Int64() {
				advicePointFound = true
				break
			}
		}
		if !advicePointFound {
			advicePointsToDelete = append(advicePointsToDelete, currentAdvicePoint)
		}
	}

	// mark all advice points that are not present in the list coming from the client to be deleted
	err = d.DataApi.MarkAdvicePointsToBeDeleted(advicePointsToDelete, doctorId)
	if err != nil {
		WriteDeveloperError(w, http.StatusInternalServerError, "Unable to delete advice points: "+err.Error())
		return
	}

	// Go through advice points to add, update and delete advice points before creating the advice points for this patient visit
	// for the user
	newOrUpdatedPointToIdMapping := make(map[string]int64)
	updatedAdvicePoints := make([]*common.DoctorInstructionItem, 0)
	for _, advicePoint := range requestData.AllAdvicePoints {
		switch advicePoint.State {
		case common.STATE_ADDED, common.STATE_MODIFIED:
			err = d.DataApi.AddOrUpdateAdvicePointForDoctor(advicePoint, doctorId)
			if err != nil {
				WriteDeveloperError(w, http.StatusInternalServerError, "Unable to add or update advice point for doctor. Application may be left in inconsistent state. Error = "+err.Error())
				return
			}
			newOrUpdatedPointToIdMapping[advicePoint.Text] = advicePoint.Id.Int64()
			updatedAdvicePoints = append(updatedAdvicePoints, advicePoint)
		case common.STATE_DELETED:
			err = d.DataApi.MarkAdvicePointToBeDeleted(advicePoint, doctorId)
			if err != nil {
				WriteDeveloperError(w, http.StatusInternalServerError, "Unable to delete advice point for doctor: "+err.Error())
				return
			}
		default:
			updatedAdvicePoints = append(updatedAdvicePoints, advicePoint)
		}
		// empty out the state now that it has been taken care of
		advicePoint.State = ""
	}

	// go through advice points to assign ids to the new points that dont have them
	for _, advicePoint := range requestData.SelectedAdvicePoints {
		updatedOrNewId := newOrUpdatedPointToIdMapping[advicePoint.Text]
		if updatedOrNewId != 0 {
			advicePoint.Id = common.NewObjectId(updatedOrNewId)
		}
		// empty out the state information given that it is taken care of
		advicePoint.State = ""
	}

	err = d.DataApi.CreateAdviceForPatientVisit(requestData.SelectedAdvicePoints, treatmentPlanId)
	if err != nil {
		WriteDeveloperError(w, http.StatusInternalServerError, "Unable to add advice for patient visit: "+err.Error())
		return
	}

	requestData.AllAdvicePoints = updatedAdvicePoints
	WriteJSONToHTTPResponseWriter(w, http.StatusOK, requestData)
}<|MERGE_RESOLUTION|>--- conflicted
+++ resolved
@@ -75,20 +75,12 @@
 		return
 	}
 
-<<<<<<< HEAD
-	responseData := &common.Advice{}
-	responseData.AllAdvicePoints = advicePoints
-	responseData.SelectedAdvicePoints = selectedAdvicePoints
-	responseData.PatientVisitId = common.NewObjectId(patientVisitId)
-	responseData.TreatmentPlanId = common.NewObjectId(requestData.TreatmentPlanId)
-=======
 	responseData := &common.Advice{
 		AllAdvicePoints:      advicePoints,
 		SelectedAdvicePoints: selectedAdvicePoints,
-		PatientVisitId:       patientVisitId,
-		TreatmentPlanId:      requestData.TreatmentPlanId,
-	}
->>>>>>> bb01130e
+		PatientVisitId:       common.NewObjectId(patientVisitId),
+		TreatmentPlanId:      common.NewObjectId(requestData.TreatmentPlanId),
+	}
 
 	WriteJSONToHTTPResponseWriter(w, http.StatusOK, responseData)
 }
