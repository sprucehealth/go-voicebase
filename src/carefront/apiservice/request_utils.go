package apiservice

import (
	"carefront/api"
	"carefront/common"
	"carefront/info_intake"
	"carefront/libs/golog"
	pharmacy_service "carefront/libs/pharmacy"
	"encoding/json"
	"errors"
	"fmt"
	"log"
	"net/http"
	"strings"
	"time"
)

var ErrBadAuthToken = errors.New("BadAuthToken")

var Testing = false

const (
	genericUserErrorMessage         = "Something went wrong on our end. Apologies for the inconvenience and please try again later!"
	authTokenExpiredMessage         = "Authentication expired. Log in to continue."
	DEVELOPER_ERROR_NO_VISIT_EXISTS = 10001
	DEVELOPER_AUTH_TOKEN_EXPIRED    = 10002
)

type GenericJsonResponse struct {
	Result string `json:"result"`
}

func GetAuthTokenFromHeader(r *http.Request) (string, error) {
	auth := r.Header.Get("Authorization")
	if auth == "" {
		return "", ErrBadAuthToken
	}

	parts := strings.Split(auth, " ")
	if len(parts) != 2 || parts[0] != "token" {
		return "", ErrBadAuthToken
	}
	return parts[1], nil
}

func ensureTreatmentPlanOrPatientVisitIdPresent(dataApi api.DataAPI, treatmentPlanId int64, patientVisitId *int64) error {
	if patientVisitId == nil {
		return fmt.Errorf("PatientVisitId should not be nil!")
	}

	if *patientVisitId == 0 && treatmentPlanId == 0 {
		return errors.New("Either patientVisitId or treatmentPlanId should be specified")
	}

	if *patientVisitId == 0 {
		patientVisitIdFromTreatmentPlanId, err := dataApi.GetPatientVisitIdFromTreatmentPlanId(treatmentPlanId)
		if err != nil {
			return errors.New("Unable to get patient visit id from treatmentPlanId: " + err.Error())
		}
		*patientVisitId = patientVisitIdFromTreatmentPlanId
	}

	return nil
}

func GetSignedUrlsForAnswersInQuestion(question *info_intake.Question, photoStorageService api.CloudStorageAPI) {
	// go through each answer to get signed urls
	for _, patientAnswer := range question.PatientAnswers {
		if patientAnswer.StorageKey != "" {
			objectUrl, err := photoStorageService.GetSignedUrlForObjectAtLocation(patientAnswer.StorageBucket,
				patientAnswer.StorageKey, patientAnswer.StorageRegion, time.Now().Add(10*time.Minute))
			if err != nil {
				log.Fatal("Unable to get signed url for photo object: " + err.Error())
			} else {
				patientAnswer.ObjectUrl = objectUrl
			}
		}
	}
}

func GetPatientInfo(dataApi api.DataAPI, pharmacySearchService pharmacy_service.PharmacySearchAPI, accountId int64) (*common.Patient, error) {
	patient, err := dataApi.GetPatientFromAccountId(accountId)
	if err != nil {
		return nil, errors.New("Unable to get patient from account id:  " + err.Error())
	}
	pharmacySelection, err := dataApi.GetPatientPharmacySelection(patient.PatientId.Int64())
	if err != nil && err != api.NoRowsError {
		return nil, errors.New("Unable to get patient's pharmacy selection: " + err.Error())
	}

	if pharmacySearchService != nil && pharmacySelection != nil && pharmacySelection.Id != "" && pharmacySelection.Address == "" {
		pharmacy, err := pharmacySearchService.GetPharmacyBasedOnId(pharmacySelection.Id)
		if err != nil && err != pharmacy_service.NoPharmacyExists {
			return nil, errors.New("Unable to get pharmacy based on id: " + err.Error())
		}
		if pharmacy != nil {
			pharmacy.Source = pharmacySelection.Source
		}
		patient.Pharmacy = pharmacy
	} else {
		patient.Pharmacy = pharmacySelection
	}
	return patient, nil
}

func GetPrimaryDoctorInfoBasedOnPatient(dataApi api.DataAPI, patient *common.Patient, staticBaseContentUrl string) (*common.Doctor, error) {
	careTeam, err := dataApi.GetCareTeamForPatient(patient.PatientId.Int64())
	if err != nil {
		return nil, err
	}

	primaryDoctorId := getPrimaryDoctorIdFromCareTeam(careTeam)
	if primaryDoctorId == 0 {
		return nil, errors.New("Unable to get primary doctor based on patient")
	}

	doctor, err := GetDoctorInfo(dataApi, primaryDoctorId, staticBaseContentUrl)
	return doctor, err
}

func GetDoctorInfo(dataApi api.DataAPI, doctorId int64, staticBaseContentUrl string) (*common.Doctor, error) {

	doctor, err := dataApi.GetDoctorFromId(doctorId)
	if err != nil {
		return nil, err
	}

	doctor.ThumbnailUrl = strings.ToLower(fmt.Sprintf("%sdoctor_photo_%s_%s", staticBaseContentUrl, doctor.FirstName, doctor.LastName))
	return doctor, err
}

func getPrimaryDoctorIdFromCareTeam(careTeam *common.PatientCareProviderGroup) int64 {
	for _, assignment := range careTeam.Assignments {
		if assignment.ProviderRole == api.DOCTOR_ROLE && assignment.Status == api.PRIMARY_DOCTOR_STATUS {
			return assignment.ProviderId
		}
	}
	return 0
}

func SuccessfulGenericJSONResponse() *GenericJsonResponse {
	return &GenericJsonResponse{Result: "success"}
}

type ErrorResponse struct {
	DeveloperError string `json:"developer_error,omitempty"`
	DeveloperCode  int64  `json:"developer_code,string,omitempty"`
	UserError      string `json:"user_error,omitempty"`
}

func WriteJSONToHTTPResponseWriter(w http.ResponseWriter, httpStatusCode int, v interface{}) {
	w.Header().Set("Content-Type", "application/json")
	w.WriteHeader(httpStatusCode)
	if err := json.NewEncoder(w).Encode(v); err != nil {
		golog.Errorf("apiservice: failed to json encode: %+v", err)
	}
}

func WriteDeveloperError(w http.ResponseWriter, httpStatusCode int, errorString string) {
	golog.Logf(2, golog.ERR, errorString)
	developerError := &ErrorResponse{
		DeveloperError: errorString,
		UserError:      genericUserErrorMessage,
	}
	WriteJSONToHTTPResponseWriter(w, httpStatusCode, developerError)
}

func WriteDeveloperErrorWithCode(w http.ResponseWriter, developerStatusCode int64, httpStatusCode int, errorString string) {
	golog.Logf(2, golog.ERR, errorString)
	developerError := &ErrorResponse{
		DeveloperError: errorString,
		DeveloperCode:  developerStatusCode,
		UserError:      genericUserErrorMessage,
	}
	WriteJSONToHTTPResponseWriter(w, httpStatusCode, developerError)
}

func WriteUserError(w http.ResponseWriter, httpStatusCode int, errorString string) {
	userError := &ErrorResponse{
		UserError: errorString,
	}
	WriteJSONToHTTPResponseWriter(w, httpStatusCode, userError)
}

func WriteAuthTimeoutError(w http.ResponseWriter) {
	userError := &ErrorResponse{
		UserError:      authTokenExpiredMessage,
		DeveloperCode:  DEVELOPER_AUTH_TOKEN_EXPIRED,
		DeveloperError: authTokenExpiredMessage,
	}
	WriteJSONToHTTPResponseWriter(w, http.StatusForbidden, userError)
}

// this structure is present only if we are taking in answers to subquestions
// linked to a root question.
// Note that the structure has been created to be flexible enough to have any kind of
// question type as a subquestion; although we won't have subquestions to subquestions
type SubQuestionAnswerIntake struct {
	QuestionId    int64         `json:"question_id"`
	AnswerIntakes []*AnswerItem `json:"potential_answers,omitempty"`
}

type AnswerItem struct {
	PotentialAnswerId        int64                      `json:"potential_answer_id"`
	AnswerText               string                     `json:"answer_text"`
	SubQuestionAnswerIntakes []*SubQuestionAnswerIntake `json:"answers,omitempty"`
}

type AnswerToQuestionItem struct {
	QuestionId    int64         `json:"question_id"`
	AnswerIntakes []*AnswerItem `json:"potential_answers"`
}

type AnswerIntakeRequestBody struct {
	PatientVisitId int64                   `json:"patient_visit_id"`
	Questions      []*AnswerToQuestionItem `json:"questions"`
}

type AnswerIntakeResponse struct {
	Result string `json:"result"`
}

func validateRequestBody(answerIntakeRequestBody *AnswerIntakeRequestBody, w http.ResponseWriter) error {
	if answerIntakeRequestBody.PatientVisitId == 0 {
		return errors.New("patient_visit_id missing")
	}

	if answerIntakeRequestBody.Questions == nil || len(answerIntakeRequestBody.Questions) == 0 {
		return errors.New("missing patient information to save for patient visit.")
	}

	for _, questionItem := range answerIntakeRequestBody.Questions {
		if questionItem.QuestionId == 0 {
			return errors.New("question_id missing")
		}

		if questionItem.AnswerIntakes == nil {
			return errors.New("potential_answers missing")
		}
	}

	return nil
}

func populateAnswersToStoreForQuestion(role string, answerToQuestionItem *AnswerToQuestionItem, contextId, roleId, layoutVersionId int64) []*common.AnswerIntake {
	// get a list of top level answers to store for each of the quetions
	answersToStore := createAnswersToStoreForQuestion(role, roleId, answerToQuestionItem.QuestionId,
		contextId, layoutVersionId, answerToQuestionItem.AnswerIntakes)

	// go through all the answers of each question intake to identify responses that have responses to subquestions
	// embedded in them, and add that to the list of answers to store in the database
	for i, answerIntake := range answerToQuestionItem.AnswerIntakes {
		if answerIntake.SubQuestionAnswerIntakes != nil {
			subAnswers := make([]*common.AnswerIntake, 0)
			for _, subAnswer := range answerIntake.SubQuestionAnswerIntakes {
				subAnswers = append(subAnswers, createAnswersToStoreForQuestion(role, roleId, subAnswer.QuestionId, contextId, layoutVersionId, subAnswer.AnswerIntakes)...)
			}
			answersToStore[i].SubAnswers = subAnswers
		}
	}
	return answersToStore
}

func createAnswersToStoreForQuestion(role string, roleId, questionId, contextId, layoutVersionId int64, answerIntakes []*AnswerItem) []*common.AnswerIntake {
<<<<<<< HEAD
	answersToStore := make([]*common.AnswerIntake, 0)
	for _, answerIntake := range answerIntakes {
		answerToStore := new(common.AnswerIntake)
		answerToStore.RoleId = common.NewObjectId(roleId)
		answerToStore.Role = role
		answerToStore.QuestionId = common.NewObjectId(questionId)
		answerToStore.ContextId = common.NewObjectId(contextId)
		answerToStore.LayoutVersionId = common.NewObjectId(layoutVersionId)
		answerToStore.PotentialAnswerId = common.NewObjectId(answerIntake.PotentialAnswerId)
		answerToStore.AnswerText = answerIntake.AnswerText
		answersToStore = append(answersToStore, answerToStore)
=======
	answersToStore := make([]*common.AnswerIntake, len(answerIntakes))
	for i, answerIntake := range answerIntakes {
		answersToStore[i] = &common.AnswerIntake{
			RoleId:            roleId,
			Role:              role,
			QuestionId:        questionId,
			ContextId:         contextId,
			LayoutVersionId:   layoutVersionId,
			PotentialAnswerId: answerIntake.PotentialAnswerId,
			AnswerText:        answerIntake.AnswerText,
		}
>>>>>>> bb01130e
	}
	return answersToStore
}<|MERGE_RESOLUTION|>--- conflicted
+++ resolved
@@ -262,31 +262,17 @@
 }
 
 func createAnswersToStoreForQuestion(role string, roleId, questionId, contextId, layoutVersionId int64, answerIntakes []*AnswerItem) []*common.AnswerIntake {
-<<<<<<< HEAD
-	answersToStore := make([]*common.AnswerIntake, 0)
-	for _, answerIntake := range answerIntakes {
-		answerToStore := new(common.AnswerIntake)
-		answerToStore.RoleId = common.NewObjectId(roleId)
-		answerToStore.Role = role
-		answerToStore.QuestionId = common.NewObjectId(questionId)
-		answerToStore.ContextId = common.NewObjectId(contextId)
-		answerToStore.LayoutVersionId = common.NewObjectId(layoutVersionId)
-		answerToStore.PotentialAnswerId = common.NewObjectId(answerIntake.PotentialAnswerId)
-		answerToStore.AnswerText = answerIntake.AnswerText
-		answersToStore = append(answersToStore, answerToStore)
-=======
 	answersToStore := make([]*common.AnswerIntake, len(answerIntakes))
 	for i, answerIntake := range answerIntakes {
 		answersToStore[i] = &common.AnswerIntake{
-			RoleId:            roleId,
+			RoleId:            common.NewObjectId(roleId),
 			Role:              role,
-			QuestionId:        questionId,
-			ContextId:         contextId,
-			LayoutVersionId:   layoutVersionId,
-			PotentialAnswerId: answerIntake.PotentialAnswerId,
+			QuestionId:        common.NewObjectId(questionId),
+			ContextId:         common.NewObjectId(contextId),
+			LayoutVersionId:   common.NewObjectId(layoutVersionId),
+			PotentialAnswerId: common.NewObjectId(answerIntake.PotentialAnswerId),
 			AnswerText:        answerIntake.AnswerText,
 		}
->>>>>>> bb01130e
 	}
 	return answersToStore
 }