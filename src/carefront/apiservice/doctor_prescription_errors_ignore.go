package apiservice

import (
	"carefront/api"
	"carefront/common"
	"carefront/libs/erx"
	"net/http"
	"strconv"

	"github.com/gorilla/schema"
)

type DoctorPrescriptionErrorIgnoreHandler struct {
	DataApi api.DataAPI
	ErxApi  erx.ERxAPI
}

type DoctorPrescriptionErrorIgnoreRequestData struct {
	TreatmentId     string `schema:"treatment_id"`
	RefillRequestId string `schema:"refill_request_id"`
}

func (d *DoctorPrescriptionErrorIgnoreHandler) ServeHTTP(w http.ResponseWriter, r *http.Request) {
	if r.Method != HTTP_POST {
		w.WriteHeader(http.StatusNotFound)
		return
	}

	if err := r.ParseForm(); err != nil {
		WriteDeveloperError(w, http.StatusBadRequest, "Unable to parse request data: "+err.Error())
		return
	}

	doctor, err := d.DataApi.GetDoctorFromAccountId(GetContext(r).AccountId)
	if err != nil {
		WriteDeveloperError(w, http.StatusBadRequest, "Unable to get doctor from account id: "+err.Error())
		return
	}

	var requestData DoctorPrescriptionErrorIgnoreRequestData
	if err := schema.NewDecoder().Decode(&requestData, r.Form); err != nil {
		WriteDeveloperError(w, http.StatusBadRequest, "Unable to parse input parameters: "+err.Error())
		return
	}

	if requestData.TreatmentId == "" && requestData.RefillRequestId == "" {
		WriteDeveloperError(w, http.StatusBadRequest, "Require either the treatment id or the refill request id to ignore a particular error")
		return
	}

	if requestData.TreatmentId != "" {
		treatmentId, err := strconv.ParseInt(requestData.TreatmentId, 10, 64)
		if err != nil {
			WriteDeveloperError(w, http.StatusBadRequest, "Unable to parse treament id : "+err.Error())
			return
		}

<<<<<<< HEAD
		treatment, err := d.DataApi.GetTreatmentFromId(treatmentId)
		if err != nil {
			WriteDeveloperError(w, http.StatusInternalServerError, "Unable to get treatment based on id: "+err.Error())
			return
		}
=======
	patient, err := d.DataApi.GetPatientFromTreatmentId(treatmentId)
	if err != nil {
		WriteDeveloperError(w, http.StatusInternalServerError, "Unable to get patient from treatment: "+err.Error())
		return
	}

	if err := verifyDoctorPatientRelationship(d.DataApi, doctor, patient); err != nil {
		WriteDeveloperError(w, http.StatusForbidden, "Unable to verify patient-doctor relationship: "+err.Error())
		return
	}

	if err := d.ErxApi.IgnoreAlert(doctor.DoseSpotClinicianId, treatment.PrescriptionId.Int64()); err != nil {
		WriteDeveloperError(w, http.StatusInternalServerError, "Unable to ignore transmission error for prescription: "+err.Error())
		return
	}
>>>>>>> 571bc646

		if err := d.ErxApi.IgnoreAlert(doctor.DoseSpotClinicianId, treatment.ERx.PrescriptionId.Int64()); err != nil {
			WriteDeveloperError(w, http.StatusInternalServerError, "Unable to ignore transmission error for prescription: "+err.Error())
			return
		}

		if err := d.DataApi.AddErxStatusEvent([]*common.Treatment{treatment}, common.StatusEvent{Status: api.ERX_STATUS_RESOLVED}); err != nil {
			WriteDeveloperError(w, http.StatusInternalServerError, "Unable to add a status of resolved once the error is resolved: "+err.Error())
			return
		}

		if err := d.DataApi.ReplaceItemInDoctorQueue(api.DoctorQueueItem{
			DoctorId:  doctor.DoctorId.Int64(),
			ItemId:    treatment.Id.Int64(),
			EventType: api.EVENT_TYPE_TRANSMISSION_ERROR,
			Status:    api.QUEUE_ITEM_STATUS_COMPLETED,
		}, api.QUEUE_ITEM_STATUS_PENDING); err != nil {
			WriteDeveloperError(w, http.StatusInternalServerError, "Unable to refresh the doctor queue: "+err.Error())
			return
		}
	} else if requestData.RefillRequestId != "" {
		refillRequestId, err := strconv.ParseInt(requestData.RefillRequestId, 10, 64)
		if err != nil {
			WriteDeveloperError(w, http.StatusBadRequest, "Unable to parse treament id : "+err.Error())
			return
		}

		refillRequest, err := d.DataApi.GetRefillRequestFromId(refillRequestId)
		if err != nil {
			WriteDeveloperError(w, http.StatusInternalServerError, "Unable to get refill request based on id: "+err.Error())
			return
		}

		if err := d.ErxApi.IgnoreAlert(doctor.DoseSpotClinicianId, refillRequest.PrescriptionId); err != nil {
			WriteDeveloperError(w, http.StatusInternalServerError, "Unable to ignore transmission error for prescription: "+err.Error())
			return
		}

		if err := d.DataApi.AddRefillRequestStatusEvent(common.StatusEvent{ItemId: refillRequest.Id, Status: api.RX_REFILL_STATUS_ERROR_RESOLVED}); err != nil {
			WriteDeveloperError(w, http.StatusInternalServerError, "Unable to add a status of resolved once the error is resolved: "+err.Error())
			return
		}

		if err := d.DataApi.ReplaceItemInDoctorQueue(api.DoctorQueueItem{
			DoctorId:  doctor.DoctorId.Int64(),
			ItemId:    refillRequest.Id,
			EventType: api.EVENT_TYPE_REFILL_TRANSMISSION_ERROR,
			Status:    api.QUEUE_ITEM_STATUS_COMPLETED,
		}, api.QUEUE_ITEM_STATUS_PENDING); err != nil {
			WriteDeveloperError(w, http.StatusInternalServerError, "Unable to refresh the doctor queue: "+err.Error())
			return
		}
	}

	WriteJSONToHTTPResponseWriter(w, http.StatusOK, SuccessfulGenericJSONResponse())
}<|MERGE_RESOLUTION|>--- conflicted
+++ resolved
@@ -55,29 +55,16 @@
 			return
 		}
 
-<<<<<<< HEAD
 		treatment, err := d.DataApi.GetTreatmentFromId(treatmentId)
 		if err != nil {
 			WriteDeveloperError(w, http.StatusInternalServerError, "Unable to get treatment based on id: "+err.Error())
 			return
 		}
-=======
-	patient, err := d.DataApi.GetPatientFromTreatmentId(treatmentId)
-	if err != nil {
-		WriteDeveloperError(w, http.StatusInternalServerError, "Unable to get patient from treatment: "+err.Error())
-		return
-	}
 
-	if err := verifyDoctorPatientRelationship(d.DataApi, doctor, patient); err != nil {
-		WriteDeveloperError(w, http.StatusForbidden, "Unable to verify patient-doctor relationship: "+err.Error())
-		return
-	}
-
-	if err := d.ErxApi.IgnoreAlert(doctor.DoseSpotClinicianId, treatment.PrescriptionId.Int64()); err != nil {
-		WriteDeveloperError(w, http.StatusInternalServerError, "Unable to ignore transmission error for prescription: "+err.Error())
-		return
-	}
->>>>>>> 571bc646
+		if err := verifyDoctorPatientRelationship(d.DataApi, doctor, treatment.Patient); err != nil {
+			WriteDeveloperError(w, http.StatusForbidden, "Unable to verify patient-doctor relationship: "+err.Error())
+			return
+		}
 
 		if err := d.ErxApi.IgnoreAlert(doctor.DoseSpotClinicianId, treatment.ERx.PrescriptionId.Int64()); err != nil {
 			WriteDeveloperError(w, http.StatusInternalServerError, "Unable to ignore transmission error for prescription: "+err.Error())
