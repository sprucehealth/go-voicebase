package integration

import (
	"bytes"
	"carefront/api"
	"carefront/apiservice"
	"carefront/app_worker"
	"carefront/common"
	"carefront/encoding"
	"carefront/libs/aws/sqs"
	"carefront/libs/erx"
	"carefront/libs/pharmacy"
	"encoding/json"
	"fmt"
	"io/ioutil"
	"net/http"
	"net/http/httptest"
	"net/url"
	"strconv"
	"strings"
	"testing"
	"time"

	"github.com/samuel/go-metrics/metrics"
)

const (
	clinicianId = 100
)

func TestNewRefillRequestForExistingPatientAndExistingTreatment(t *testing.T) {
	if err := CheckIfRunningLocally(t); err == CannotRunTestLocally {
		return
	}
	testData := SetupIntegrationTest(t)
	defer TearDownIntegrationTest(t, testData)

	// create doctor with clinicianId specicified
	doctor := createDoctorWithClinicianId(testData, t)

	signedupPatientResponse := SignupRandomTestPatient(t, testData.DataApi, testData.AuthApi)
	erxPatientId := int64(60)

	// add an erx patient id to the patient
	err := testData.DataApi.UpdatePatientWithERxPatientId(signedupPatientResponse.Patient.PatientId.Int64(), erxPatientId)
	if err != nil {
		t.Fatal("Unable to update patient with erx patient id : " + err.Error())
	}

	// add pharmacy to database so that it can be linked to treatment that is added
	//  Get StubErx to return pharmacy in the GetPharmacyDetails call
	pharmacyToReturn := &pharmacy.PharmacyData{
		SourceId:     "1234",
		Source:       pharmacy.PHARMACY_SOURCE_SURESCRIPTS,
		Name:         "Walgreens",
		AddressLine1: "116 New Montgomery",
		City:         "San Francisco",
		State:        "CA",
		Postal:       "94115",
	}

	err = testData.DataApi.AddPharmacy(pharmacyToReturn)
	if err != nil {
		t.Fatal("Unable to store pharmacy in db: " + err.Error())
	}

	patientVisitResponse := CreatePatientVisitForPatient(signedupPatientResponse.Patient.PatientId.Int64(), testData, t)
	// start a new treatemtn plan for the patient visit
	treatmentPlanId, err := testData.DataApi.StartNewTreatmentPlanForPatientVisit(signedupPatientResponse.Patient.PatientId.Int64(),
		patientVisitResponse.PatientVisitId, doctor.DoctorId.Int64())
	if err != nil {
		t.Fatal("Unable to start new treatment plan for patient visit " + err.Error())
	}

	testTime := time.Now()

	treatment1 := &common.Treatment{
		DrugDBIds: map[string]string{
			erx.LexiDrugSynId:     "1234",
			erx.LexiGenProductId:  "12345",
			erx.LexiSynonymTypeId: "123556",
			erx.NDC:               "2415",
		},
		DrugName:                "Teting (This - Drug)",
		DosageStrength:          "10 mg",
		DispenseValue:           5,
		DispenseUnitDescription: "Tablet",
<<<<<<< HEAD
		DispenseUnitId:          encoding.NewObjectId(19),
		NumberRefills: encoding.NullInt64{
			IsValid:    true,
			Int64Value: 5,
		},
		SubstitutionsAllowed: false,
		DaysSupply: encoding.NullInt64{
			IsValid:    true,
			Int64Value: 5,
		},
		PatientInstructions: "Take once daily",
		OTC:                 false,
=======
		DispenseUnitId:          common.NewObjectId(19),
		NumberRefills:           5,
		SubstitutionsAllowed:    false,
		DaysSupply:              10,
		PatientInstructions:     "Take once daily",
		OTC:                     false,
>>>>>>> 2fbc83b0
		ERx: &common.ERxData{
			PrescriptionId:     encoding.NewObjectId(5504),
			PrescriptionStatus: "Requested",
			ErxPharmacyId:      1234,
			PharmacyLocalId:    encoding.NewObjectId(pharmacyToReturn.LocalId),
			ErxLastDateFilled:  &testTime,
		},
	}

	// add this treatment to the treatment plan
	err = testData.DataApi.AddTreatmentsForPatientVisit([]*common.Treatment{treatment1}, doctor.DoctorId.Int64(), treatmentPlanId, signedupPatientResponse.Patient.PatientId.Int64())
	if err != nil {
		t.Fatal("Unable to add treatment for patient visit: " + err.Error())
	}

	// insert erxStatusEvent for this treatment to indicate that it was sent
	_, err = testData.DB.Exec(`insert into erx_status_events (treatment_id, erx_status, creation_date, status) values (?,?,?,?)`, treatment1.Id.Int64(), api.ERX_STATUS_SENT, testTime, "ACTIVE")
	if err != nil {
		t.Fatal("Unable to insert erx_status_events x`")
	}

	// update the treatment with prescription id and pharmacy id for where prescription was routed
	_, err = testData.DB.Exec(`update treatment set erx_id = ?, pharmacy_id=? where id = ?`, treatment1.ERx.PrescriptionId.Int64(), pharmacyToReturn.LocalId, treatment1.Id.Int64())
	if err != nil {
		t.Fatal("Unable to update treatment with erx id: " + err.Error())
	}
	prescriptionIdForRequestedPrescription := int64(123456)
	fiveMinutesBeforeTestTime := testTime.Add(-5 * time.Minute)
	refillRequestQueueItemId := int64(12345)
	// Get StubErx to return refill requests in the refillRequest call
	refillRequestItem := &common.RefillRequestItem{
		RxRequestQueueItemId:      refillRequestQueueItemId,
		ReferenceNumber:           "TestReferenceNumber",
		PharmacyRxReferenceNumber: "TestRxReferenceNumber",
		ErxPatientId:              erxPatientId,
		PatientAddedForRequest:    false,
		RequestDateStamp:          testTime,
		ClinicianId:               clinicianId,
		RequestedPrescription: &common.Treatment{
			DrugDBIds: map[string]string{
				erx.LexiDrugSynId:     "1234",
				erx.LexiGenProductId:  "12345",
				erx.LexiSynonymTypeId: "123556",
				erx.NDC:               "2415",
			},
			DosageStrength:       "10 mg",
			DispenseValue:        5,
			OTC:                  false,
			SubstitutionsAllowed: true,
			ERx: &common.ERxData{
				ErxSentDate:         &fiveMinutesBeforeTestTime,
				DoseSpotClinicianId: clinicianId,
				PrescriptionId:      encoding.NewObjectId(prescriptionIdForRequestedPrescription),
				ErxPharmacyId:       1234,
			},
		},
		DispensedPrescription: &common.Treatment{
			DrugDBIds: map[string]string{
				"drug_db_id_1": "1234",
				"drug_db_id_2": "12345",
			},
			DrugName:                "Teting (This - Drug)",
			DosageStrength:          "10 mg",
			DispenseValue:           5,
			DispenseUnitDescription: "Tablet",
<<<<<<< HEAD
			NumberRefills: encoding.NullInt64{
				IsValid:    true,
				Int64Value: 5,
			},
			SubstitutionsAllowed: false,
			DaysSupply: encoding.NullInt64{
				IsValid:    true,
				Int64Value: 10,
			}, PatientInstructions: "Take once daily",
			OTC: false,
=======
			NumberRefills:           5,
			SubstitutionsAllowed:    false,
			DaysSupply:              10,
			PatientInstructions:     "Take once daily",
			OTC:                     false,
>>>>>>> 2fbc83b0
			ERx: &common.ERxData{
				ErxLastDateFilled:   &testTime,
				PrescriptionId:      encoding.NewObjectId(5504),
				PrescriptionStatus:  "Requested",
				ErxPharmacyId:       1234,
				DoseSpotClinicianId: clinicianId,
			},
		},
	}

	stubErxAPI := &erx.StubErxService{
		PharmacyDetailsToReturn:      pharmacyToReturn,
		RefillRxRequestQueueToReturn: []*common.RefillRequestItem{refillRequestItem},
		PrescriptionIdToPrescriptionStatuses: map[int64][]common.StatusEvent{
			prescriptionIdForRequestedPrescription: []common.StatusEvent{common.StatusEvent{
				Status: api.ERX_STATUS_SENT,
			},
			},
		},
	}

	// Call the Consume method
	app_worker.PerformRefillRecquestCheckCycle(testData.DataApi, stubErxAPI, metrics.NewCounter(), metrics.NewCounter(), "test")

	var count int64
	err = testData.DB.QueryRow(`select count(*) from requested_treatment`).Scan(&count)
	if err != nil {
		t.Fatal("Unable to get a count for the unumber of treatments in the requested_treatment table " + err.Error())
	}
	if count == 0 {
		t.Fatalf("Expected there to be a requested treatment, but got none")
	}

	// There should be a status entry in the refill_request_status table
	refillRequestStatuses, err := testData.DataApi.GetPendingRefillRequestStatusEventsForClinic()
	if err != nil {
		t.Fatal("Unable to successfully get the pending refill requests stauses from the db: " + err.Error())
	}

	if len(refillRequestStatuses) != 1 {
		t.Fatal("Expected there to exist 1 refill request status for the refill request just persisted")
	}

	if refillRequestStatuses[0].ItemId != refillRequestItem.Id ||
		refillRequestStatuses[0].Status != api.RX_REFILL_STATUS_REQUESTED {
		t.Fatal("Refill request status not in expected state")
	}

	// There should be a pending entry in the doctor's queue
	pendingItems, err := testData.DataApi.GetPendingItemsInDoctorQueue(doctor.DoctorId.Int64())
	if err != nil {
		t.Fatal("Unable to get pending items from doctor queue: " + err.Error())
	}

	if len(pendingItems) != 1 {
		t.Fatal("Expected there to exist 1 pending item in the doctor's queue which is the refill request")
	}

	if pendingItems[0].EventType != api.EVENT_TYPE_REFILL_REQUEST ||
		pendingItems[0].ItemId != refillRequestStatuses[0].ItemId {
		t.Fatal("Pending item found in the doctor's queue is not the expected item")
	}

	refillRequest, err := testData.DataApi.GetRefillRequestFromId(refillRequestStatuses[0].ItemId)
	if err != nil {
		t.Fatal("Unable to get refill request that was just added: ", err.Error())
	}

	if refillRequest.DispensedPrescription == nil {
		t.Fatalf("Dispensed prescription was null for the refill request when it shouldn't be")
	}

	if refillRequest.RequestedPrescription == nil {
		t.Fatal("Requested prescription was null for refill request when it shouldn't be")
	}

	if refillRequest.RequestedPrescription.OriginatingTreatmentId == 0 {
		t.Fatal("Requested prescription should be one that was found in our system, but instead its indicated to be unlinked")
	}

	if refillRequest.TreatmentPlanId == nil || refillRequest.TreatmentPlanId.Int64() == 0 {
		t.Fatal("Expected treatment plan id to be set given that the treatment is linked")
	}

	if refillRequest.Patient == nil {
		t.Fatal("Refill request expected to have patient demographics attached to it instead it doesnt")
	}

	if refillRequest.Patient.Status != api.PATIENT_REGISTERED {
		t.Fatal("Patient requesting refill expected to be in our system instead the indication is that it was an unlinked patient")
	}
}

func TestApproveRefillRequestAndSuccessfulSendToPharmacy(t *testing.T) {
	if err := CheckIfRunningLocally(t); err == CannotRunTestLocally {
		return
	}
	testData := SetupIntegrationTest(t)
	defer TearDownIntegrationTest(t, testData)

	// create doctor with clinicianId specicified
	doctor := createDoctorWithClinicianId(testData, t)

	approvedRefillRequestPrescriptionId := int64(101010)
	approvedRefillAmount := int64(10)

	// add pharmacy to database so that it can be linked to treatment that is added
	//  Get StubErx to return pharmacy in the GetPharmacyDetails call
	pharmacyToReturn := &pharmacy.PharmacyData{
		SourceId:     "1234",
		Source:       pharmacy.PHARMACY_SOURCE_SURESCRIPTS,
		Name:         "Walgreens",
		AddressLine1: "116 New Montgomery",
		City:         "San Francisco",
		State:        "CA",
		Postal:       "94115",
	}

	// Get StubErx to return patient details in the GetPatientDetails call
	patientToReturn := &common.Patient{
		FirstName:    "Test",
		LastName:     "TestLastName",
<<<<<<< HEAD
		Dob:          encoding.Dob{Day: 11, Month: 11, Year: 1980},
		Email:        "test@test.com",
		Gender:       "male",
		ZipCode:      "90210",
		ERxPatientId: encoding.NewObjectId(12345),
=======
		Dob:          common.Dob{Day: 11, Month: 11, Year: 1980},
		Email:        "test@test.com",
		Gender:       "male",
		ZipCode:      "90210",
		ERxPatientId: common.NewObjectId(12345),
>>>>>>> 2fbc83b0
	}

	err := testData.DataApi.AddPharmacy(pharmacyToReturn)
	if err != nil {
		t.Fatal("Unable to store pharmacy in db: " + err.Error())
	}

	testTime := time.Now()

	prescriptionIdForRequestedPrescription := int64(123456)
	fiveMinutesBeforeTestTime := testTime.Add(-5 * time.Minute)
	refillRequestQueueItemId := int64(12345)
	// Get StubErx to return refill requests in the refillRequest call
	refillRequestItem := &common.RefillRequestItem{
		RxRequestQueueItemId:      refillRequestQueueItemId,
		ReferenceNumber:           "TestReferenceNumber",
		PharmacyRxReferenceNumber: "TestRxReferenceNumber",
		ErxPatientId:              12345,
		PatientAddedForRequest:    true,
		RequestDateStamp:          testTime,
		ClinicianId:               clinicianId,
		RequestedPrescription: &common.Treatment{
			DrugDBIds: map[string]string{
				erx.LexiDrugSynId:     "1234",
				erx.LexiGenProductId:  "12345",
				erx.LexiSynonymTypeId: "123556",
				erx.NDC:               "2415",
			},
			DosageStrength:       "10 mg",
			DispenseValue:        5,
			OTC:                  false,
			SubstitutionsAllowed: true,
			ERx: &common.ERxData{
				ErxSentDate:         &fiveMinutesBeforeTestTime,
				DoseSpotClinicianId: clinicianId,
				PrescriptionId:      encoding.NewObjectId(prescriptionIdForRequestedPrescription),
				ErxPharmacyId:       1234,
			},
		},
		DispensedPrescription: &common.Treatment{
			DrugDBIds: map[string]string{
				"drug_db_id_1": "1234",
				"drug_db_id_2": "12345",
			},
			DrugName:                "Teting (This - Drug)",
			DosageStrength:          "10 mg",
			DispenseValue:           5,
			DispenseUnitDescription: "Tablet",
<<<<<<< HEAD
			NumberRefills: encoding.NullInt64{
				IsValid:    true,
				Int64Value: 5,
			},
			SubstitutionsAllowed: false,
			DaysSupply: encoding.NullInt64{
				IsValid:    true,
				Int64Value: 5,
			}, PatientInstructions: "Take once daily",
			OTC: false,
=======
			NumberRefills:           5,
			SubstitutionsAllowed:    false,
			DaysSupply:              10,
			PatientInstructions:     "Take once daily",
			OTC:                     false,
>>>>>>> 2fbc83b0
			ERx: &common.ERxData{
				ErxLastDateFilled:   &testTime,
				DoseSpotClinicianId: clinicianId,
				PrescriptionId:      encoding.NewObjectId(5504),
				PrescriptionStatus:  "Requested",
				ErxPharmacyId:       1234,
			},
		},
	}

	stubErxAPI := &erx.StubErxService{
		PharmacyDetailsToReturn:      pharmacyToReturn,
		PatientDetailsToReturn:       patientToReturn,
		RefillRxRequestQueueToReturn: []*common.RefillRequestItem{refillRequestItem},
		RefillRequestPrescriptionIds: map[int64]int64{
			refillRequestQueueItemId: approvedRefillRequestPrescriptionId,
		},
		PrescriptionIdToPrescriptionStatuses: map[int64][]common.StatusEvent{
			approvedRefillRequestPrescriptionId: []common.StatusEvent{common.StatusEvent{
				Status: api.ERX_STATUS_SENT,
			},
			},
		},
	}

	// Call the Consume method
	app_worker.PerformRefillRecquestCheckCycle(testData.DataApi, stubErxAPI, metrics.NewCounter(), metrics.NewCounter(), "test")

	refillRequestStatuses, err := testData.DataApi.GetPendingRefillRequestStatusEventsForClinic()
	if err != nil {
		t.Fatal("Unable to successfully get the pending refill requests stauses from the db: " + err.Error())
	}

	refillRequest, err := testData.DataApi.GetRefillRequestFromId(refillRequestStatuses[0].ItemId)
	if err != nil {
		t.Fatal("Unable to get refill request that was just added: ", err.Error())
	}

	// lets go ahead and attempt to approve this refill request
	comment := "this is a test"

	requestData := apiservice.DoctorRefillRequestRequestData{
		RefillRequestId:      encoding.NewObjectId(refillRequest.Id),
		Action:               "approve",
		ApprovedRefillAmount: 10,
		Comments:             comment,
	}

	erxStatusQueue := &common.SQSQueue{}
	erxStatusQueue.QueueService = &sqs.StubSQS{}
	erxStatusQueue.QueueUrl = "local-erx"

	doctorRefillRequestsHandler := &apiservice.DoctorRefillRequestHandler{
		DataApi:        testData.DataApi,
		ErxApi:         stubErxAPI,
		ErxStatusQueue: erxStatusQueue,
	}

	ts := httptest.NewServer(doctorRefillRequestsHandler)
	defer ts.Close()

	// sleep for a brief moment before approving so that
	// the items are ordered correctly for the rx history (in the real world they would not be approved in the same exact millisecond they are sent in)
	time.Sleep(1 * time.Second)

	jsonData, err := json.Marshal(&requestData)
	if err != nil {
		t.Fatal("Unable to marshal json object: " + err.Error())
	}

	resp, err := authPut(ts.URL, "application/json", bytes.NewReader(jsonData), doctor.AccountId.Int64())
	if err != nil {
		t.Fatal("Unable to make successful request to approve refill request: " + err.Error())
	}

	if resp.StatusCode != http.StatusOK {
		t.Fatal("Unable to make successful request to approve refill request: ")
	}

	refillRequest, err = testData.DataApi.GetRefillRequestFromId(refillRequest.Id)
	if err != nil {
		t.Fatal("Unable to get refill request after approving request: " + err.Error())
	}

	if len(refillRequest.RxHistory) != 2 {
		t.Fatalf("Expected 2 items in the rx history for the refill request instead got %d", len(refillRequest.RxHistory))
	}

	if refillRequest.RxHistory[0].Status != api.RX_REFILL_STATUS_APPROVED {
		t.Fatalf("Expected the refill request status to be %s but was %s instead: %+v", api.RX_REFILL_STATUS_APPROVED, refillRequest.RxHistory[0].Status, refillRequest.RxHistory)
	}

	if refillRequest.ApprovedRefillAmount != approvedRefillAmount {
		t.Fatalf("Expected the approved refill amount to be %d but wsa %d instead", approvedRefillRequestPrescriptionId, refillRequest.ApprovedRefillAmount)
	}

	if refillRequest.Comments != comment {
		t.Fatalf("Expected the comment on the refill request to be '%s' but was '%s' instead", comment, refillRequest.Comments)
	}

	if refillRequest.PrescriptionId != approvedRefillRequestPrescriptionId {
		t.Fatalf("Expected the prescription id returned to be %d but instead it was %d", approvedRefillAmount, refillRequest.PrescriptionId)
	}

	// doctor queue should be empty and the approved request should be in the completed tab
	completedItems, err := testData.DataApi.GetCompletedItemsInDoctorQueue(doctor.DoctorId.Int64())
	if err != nil {
		t.Fatal("Unable to get the completed items for the doctor: " + err.Error())
	}

	if len(completedItems) != 1 {
		t.Fatal("Expected there to be 1 completed item in the doctor's queue for the refill request that was just rejected")
	}

	if completedItems[0].EventType != api.EVENT_TYPE_REFILL_REQUEST || completedItems[0].ItemId != refillRequest.Id ||
		completedItems[0].Status != api.QUEUE_ITEM_STATUS_REFILL_APPROVED {
		t.Fatal("Completed item in the doctor's queue not in the expected state")
	}

	pendingItems, err := testData.DataApi.GetPendingItemsInDoctorQueue(doctor.DoctorId.Int64())
	if err != nil {
		t.Fatal("Unable to get the pending items for the doctor: " + err.Error())
		return
	}

	if len(pendingItems) != 0 {
		t.Fatalf("Expected there to be no pending items in the doctor's queue instead there were %d", len(pendingItems))
	}

	// sleep for a brief moment before approving so that
	// the items are ordered correctly for the rx history (in the real world they would not be approved in the same exact millisecond they are sent in)
	time.Sleep(1 * time.Second)

	// attempt to consume the message put into the queue
	app_worker.ConsumeMessageFromQueue(testData.DataApi, stubErxAPI, erxStatusQueue, metrics.NewBiasedHistogram(), metrics.NewCounter(), metrics.NewCounter())

	// now, the status of the refill request should be Sent
	refillStatusEvents, err := testData.DataApi.GetRefillStatusEventsForRefillRequest(refillRequest.Id)
	if err != nil {
		t.Fatal("Unable to get refill status events for refill request: " + err.Error())
	}

	if len(refillStatusEvents) != 3 {
		t.Fatalf("Expected 3 refill status events for refill request but got %d", len(refillStatusEvents))
	}

	if refillStatusEvents[0].Status != api.RX_REFILL_STATUS_SENT {
		t.Fatalf("Expected the top level item for the refill request to indicate that it was successfully sent to the pharmacy %+v", refillStatusEvents)
	}
}
func TestApproveRefillRequestAndErrorSendingToPharmacy(t *testing.T) {
	if err := CheckIfRunningLocally(t); err == CannotRunTestLocally {
		return
	}
	testData := SetupIntegrationTest(t)
	defer TearDownIntegrationTest(t, testData)

	// create doctor with clinicianId specicified
	doctor := createDoctorWithClinicianId(testData, t)

	approvedRefillRequestPrescriptionId := int64(101010)
	approvedRefillAmount := int64(10)

	// add pharmacy to database so that it can be linked to treatment that is added
	//  Get StubErx to return pharmacy in the GetPharmacyDetails call
	pharmacyToReturn := &pharmacy.PharmacyData{
		SourceId:     "1234",
		Source:       pharmacy.PHARMACY_SOURCE_SURESCRIPTS,
		Name:         "Walgreens",
		AddressLine1: "116 New Montgomery",
		City:         "San Francisco",
		State:        "CA",
		Postal:       "94115",
	}

	// Get StubErx to return patient details in the GetPatientDetails call
	patientToReturn := &common.Patient{
		FirstName:    "Test",
		LastName:     "TestLastName",
<<<<<<< HEAD
		Dob:          encoding.Dob{Year: 1987, Month: 1, Day: 22},
		Email:        "test@test.com",
		Gender:       "male",
		ZipCode:      "90210",
		ERxPatientId: encoding.NewObjectId(12345),
=======
		Dob:          common.Dob{Year: 1987, Month: 1, Day: 22},
		Email:        "test@test.com",
		Gender:       "male",
		ZipCode:      "90210",
		ERxPatientId: common.NewObjectId(12345),
>>>>>>> 2fbc83b0
	}

	err := testData.DataApi.AddPharmacy(pharmacyToReturn)
	if err != nil {
		t.Fatal("Unable to store pharmacy in db: " + err.Error())
	}

	testTime := time.Now()

	prescriptionIdForRequestedPrescription := int64(123456)
	fiveMinutesBeforeTestTime := testTime.Add(-5 * time.Minute)
	refillRequestQueueItemId := int64(12345)
	// Get StubErx to return refill requests in the refillRequest call
	refillRequestItem := &common.RefillRequestItem{
		RxRequestQueueItemId:      refillRequestQueueItemId,
		ReferenceNumber:           "TestReferenceNumber",
		PharmacyRxReferenceNumber: "TestRxReferenceNumber",
		ErxPatientId:              12345,
		PatientAddedForRequest:    true,
		RequestDateStamp:          testTime,
		ClinicianId:               clinicianId,
		RequestedPrescription: &common.Treatment{
			DrugDBIds: map[string]string{
				erx.LexiDrugSynId:     "1234",
				erx.LexiGenProductId:  "12345",
				erx.LexiSynonymTypeId: "123556",
				erx.NDC:               "2415",
			},
			DosageStrength:       "10 mg",
			DispenseValue:        5,
			OTC:                  false,
			SubstitutionsAllowed: true,
			ERx: &common.ERxData{
				ErxSentDate:         &fiveMinutesBeforeTestTime,
				DoseSpotClinicianId: clinicianId,
				PrescriptionId:      encoding.NewObjectId(prescriptionIdForRequestedPrescription),
				ErxPharmacyId:       1234,
			},
		},
		DispensedPrescription: &common.Treatment{
			DrugDBIds: map[string]string{
				"drug_db_id_1": "1234",
				"drug_db_id_2": "12345",
			},
			DrugName:                "Teting (This - Drug)",
			DosageStrength:          "10 mg",
			DispenseValue:           5,
			DispenseUnitDescription: "Tablet",
<<<<<<< HEAD
			NumberRefills: encoding.NullInt64{
				IsValid:    true,
				Int64Value: 5,
			},
			SubstitutionsAllowed: false,
			DaysSupply: encoding.NullInt64{
				IsValid:    true,
				Int64Value: 5,
			}, PatientInstructions: "Take once daily",
=======
			NumberRefills:           5,
			SubstitutionsAllowed:    false,
			DaysSupply:              10,
			PatientInstructions:     "Take once daily",
>>>>>>> 2fbc83b0

			OTC: false,
			ERx: &common.ERxData{
				ErxLastDateFilled:   &testTime,
				DoseSpotClinicianId: clinicianId,
				PrescriptionId:      encoding.NewObjectId(5504),
				PrescriptionStatus:  "Requested",
				ErxPharmacyId:       1234,
			},
		},
	}

	stubErxAPI := &erx.StubErxService{
		PharmacyDetailsToReturn:      pharmacyToReturn,
		PatientDetailsToReturn:       patientToReturn,
		RefillRxRequestQueueToReturn: []*common.RefillRequestItem{refillRequestItem},
		RefillRequestPrescriptionIds: map[int64]int64{
			refillRequestQueueItemId: approvedRefillRequestPrescriptionId,
		}, PrescriptionIdToPrescriptionStatuses: map[int64][]common.StatusEvent{
			approvedRefillRequestPrescriptionId: []common.StatusEvent{common.StatusEvent{
				Status:        api.ERX_STATUS_ERROR,
				StatusDetails: "testing this error",
			},
			},
		},
	}

	// Call the Consume method
	app_worker.PerformRefillRecquestCheckCycle(testData.DataApi, stubErxAPI, metrics.NewCounter(), metrics.NewCounter(), "test")

	refillRequestStatuses, err := testData.DataApi.GetPendingRefillRequestStatusEventsForClinic()
	if err != nil {
		t.Fatal("Unable to successfully get the pending refill requests stauses from the db: " + err.Error())
	}

	refillRequest, err := testData.DataApi.GetRefillRequestFromId(refillRequestStatuses[0].ItemId)
	if err != nil {
		t.Fatal("Unable to get refill request that was just added: ", err.Error())
	}

	// lets go ahead and attempt to approve this refill request
	comment := "this is a test"

	requestData := apiservice.DoctorRefillRequestRequestData{
		RefillRequestId:      encoding.NewObjectId(refillRequest.Id),
		Action:               "approve",
		ApprovedRefillAmount: 10,
		Comments:             comment,
	}

	erxStatusQueue := &common.SQSQueue{}
	erxStatusQueue.QueueService = &sqs.StubSQS{}
	erxStatusQueue.QueueUrl = "local-erx"

	doctorRefillRequestsHandler := &apiservice.DoctorRefillRequestHandler{
		DataApi:        testData.DataApi,
		ErxApi:         stubErxAPI,
		ErxStatusQueue: erxStatusQueue,
	}

	// sleep for a brief moment before approving so that
	// the items are ordered correctly for the rx history (in the real world they would not be approved in the same exact millisecond they are sent in)
	time.Sleep(1 * time.Second)

	ts := httptest.NewServer(doctorRefillRequestsHandler)
	defer ts.Close()

	jsonData, err := json.Marshal(&requestData)
	if err != nil {
		t.Fatal("Unable to marshal json object: " + err.Error())
	}

	resp, err := authPut(ts.URL, "application/json", bytes.NewReader(jsonData), doctor.AccountId.Int64())
	if err != nil {
		t.Fatal("Unable to make successful request to approve refill request: " + err.Error())
	}

	if resp.StatusCode != http.StatusOK {
		t.Fatal("Unable to make successful request to approve refill request: ")
	}

	refillRequest, err = testData.DataApi.GetRefillRequestFromId(refillRequest.Id)
	if err != nil {
		t.Fatal("Unable to get refill request after approving request: " + err.Error())
	}

	if len(refillRequest.RxHistory) != 2 {
		t.Fatalf("Expected 2 items in the rx history for the refill request instead got %d", len(refillRequest.RxHistory))
	}

	if refillRequest.RxHistory[0].Status != api.RX_REFILL_STATUS_APPROVED {
		t.Fatalf("Expected the refill request status to be %s but was %s instead: %+v", api.RX_REFILL_STATUS_APPROVED, refillRequest.RxHistory[0].Status, refillRequest.RxHistory)
	}

	if refillRequest.ApprovedRefillAmount != approvedRefillAmount {
		t.Fatalf("Expected the approved refill amount to be %d but wsa %d instead", approvedRefillAmount, refillRequest.ApprovedRefillAmount)
	}

	if refillRequest.Comments != comment {
		t.Fatalf("Expected the comment on the refill request to be '%s' but was '%s' instead", comment, refillRequest.Comments)
	}

	if refillRequest.PrescriptionId != approvedRefillRequestPrescriptionId {
		t.Fatalf("Expected the prescription id returned to be %d but instead it was %d", approvedRefillRequestPrescriptionId, refillRequest.PrescriptionId)
	}

	// doctor queue should be empty and the approved request should be in the completed tab
	completedItems, err := testData.DataApi.GetCompletedItemsInDoctorQueue(doctor.DoctorId.Int64())
	if err != nil {
		t.Fatal("Unable to get the completed items for the doctor: " + err.Error())
	}

	if len(completedItems) != 1 {
		t.Fatal("Expected there to be 1 completed item in the doctor's queue for the refill request that was just rejected")
	}

	if completedItems[0].EventType != api.EVENT_TYPE_REFILL_REQUEST || completedItems[0].ItemId != refillRequest.Id ||
		completedItems[0].Status != api.QUEUE_ITEM_STATUS_REFILL_APPROVED {
		t.Fatal("Completed item in the doctor's queue not in the expected state")
	}

	pendingItems, err := testData.DataApi.GetPendingItemsInDoctorQueue(doctor.DoctorId.Int64())
	if err != nil {
		t.Fatal("Unable to get the pending items for the doctor: " + err.Error())
		return
	}

	if len(pendingItems) != 0 {
		t.Fatalf("Expected there to be no pending items in the doctor's queue instead there were %d", len(pendingItems))
	}

	// sleep for a brief moment before approving so that
	// the items are ordered correctly for the rx history (in the real world they would not be approved in the same exact millisecond they are sent in)
	time.Sleep(1 * time.Second)

	// attempt to consume the message put into the queue
	app_worker.ConsumeMessageFromQueue(testData.DataApi, stubErxAPI, erxStatusQueue, metrics.NewBiasedHistogram(), metrics.NewCounter(), metrics.NewCounter())

	refillStatusEvents, err := testData.DataApi.GetRefillStatusEventsForRefillRequest(refillRequest.Id)
	if err != nil {
		t.Fatal("Unable to get refill status events for refill request: " + err.Error())
	}

	if len(refillStatusEvents) != 3 {
		t.Fatalf("Expected 3 refill status events for refill request but got %d", len(refillStatusEvents))
	}

	if refillStatusEvents[0].Status != api.RX_REFILL_STATUS_ERROR {
		t.Fatal("Expected the top level item for the refill request to indicate that it was successfully sent to the pharmacy")
	}

	if refillStatusEvents[0].StatusDetails == "" {
		t.Fatal("Expected there be to an error message for the refill request  given that there was an errror sending to pharmacy")
	}

	// lets make sure that the error for the refill request makes it into the doctor's queue
	pendingItems, err = testData.DataApi.GetPendingItemsInDoctorQueue(doctor.DoctorId.Int64())
	if err != nil {
		t.Fatal("Unable to get pending items in doctors queue: " + err.Error())
	}

	if len(pendingItems) != 1 {
		t.Fatalf("Expected there to be 1 item in the doctors queue but there were %d", len(pendingItems))
	}

	if pendingItems[0].EventType != api.EVENT_TYPE_REFILL_TRANSMISSION_ERROR {
		t.Fatalf("Expected the 1 item in teh doctors queue to be a transmission error for a refill request but instead it was %s", pendingItems[0].EventType)
	}

	// lets go ahead and resolve this error
	doctorPrescriptionErrorIgnoreHandler := &apiservice.DoctorPrescriptionErrorIgnoreHandler{
		DataApi: testData.DataApi,
		ErxApi:  stubErxAPI,
	}

	// sleep for a brief moment before approving so that
	// the items are ordered correctly for the rx history (in the real world they would not be approved in the same exact millisecond they are sent in)
	time.Sleep(1 * time.Second)

	params := url.Values{}
	params.Set("refill_request_id", fmt.Sprintf("%d", refillRequest.Id))

	errorIgnoreTs := httptest.NewServer(doctorPrescriptionErrorIgnoreHandler)
	resp, err = authPost(errorIgnoreTs.URL, "application/x-www-form-urlencoded", strings.NewReader(params.Encode()), doctor.AccountId.Int64())
	if err != nil {
		t.Fatalf("Unable to resolve refill request transmission error: %+v", err.Error())
	}

	CheckSuccessfulStatusCode(resp, "Unable to successfull resolve refill request transmission error", t)

	// check the rx history of the refill request
	refillRequest, err = testData.DataApi.GetRefillRequestFromId(refillRequest.Id)
	if err != nil {
		t.Fatalf("Unable to get refill request : %+v", refillRequest)
	}

	if len(refillRequest.RxHistory) != 4 {
		t.Fatalf("Expected refill request to have 4 events in its history, instead it had %d", len(refillRequest.RxHistory))
	}

	if refillRequest.RxHistory[0].Status != api.RX_REFILL_STATUS_ERROR_RESOLVED {
		t.Fatal("Expected the refill request to be resolved once the doctor resolved the error")
	}

	pendingItems, err = testData.DataApi.GetPendingItemsInDoctorQueue(doctor.DoctorId.Int64())
	if err != nil {
		t.Fatalf("there should be no pending items in the doctor queue: %+v", err)
	}

	if len(pendingItems) != 0 {
		t.Fatalf("Expected to have no items in the doctor queue, instead have %d", len(pendingItems))
	}
}

func TestDenyRefillRequestAndSuccessfulDelete(t *testing.T) {
	if err := CheckIfRunningLocally(t); err == CannotRunTestLocally {
		return
	}
	testData := SetupIntegrationTest(t)
	defer TearDownIntegrationTest(t, testData)

	// create doctor with clinicianId specicified
	doctor := createDoctorWithClinicianId(testData, t)

	deniedRefillRequestPrescriptionId := int64(101010)

	// add pharmacy to database so that it can be linked to treatment that is added
	//  Get StubErx to return pharmacy in the GetPharmacyDetails call
	pharmacyToReturn := &pharmacy.PharmacyData{
		SourceId:     "1234",
		Source:       pharmacy.PHARMACY_SOURCE_SURESCRIPTS,
		Name:         "Walgreens",
		AddressLine1: "116 New Montgomery",
		City:         "San Francisco",
		State:        "CA",
		Postal:       "94115",
	}

	// Get StubErx to return patient details in the GetPatientDetails call
	patientToReturn := &common.Patient{
		FirstName:    "Test",
		LastName:     "TestLastName",
<<<<<<< HEAD
		Dob:          encoding.Dob{Year: 1921, Month: 8, Day: 12},
		Email:        "test@test.com",
		Gender:       "male",
		ZipCode:      "90210",
		ERxPatientId: encoding.NewObjectId(12345),
=======
		Dob:          common.Dob{Year: 1921, Month: 8, Day: 12},
		Email:        "test@test.com",
		Gender:       "male",
		ZipCode:      "90210",
		ERxPatientId: common.NewObjectId(12345),
>>>>>>> 2fbc83b0
	}

	err := testData.DataApi.AddPharmacy(pharmacyToReturn)
	if err != nil {
		t.Fatal("Unable to store pharmacy in db: " + err.Error())
	}

	testTime := time.Now()

	prescriptionIdForRequestedPrescription := int64(123456)
	fiveMinutesBeforeTestTime := testTime.Add(-5 * time.Minute)
	refillRequestQueueItemId := int64(12345)
	// Get StubErx to return refill requests in the refillRequest call
	refillRequestItem := &common.RefillRequestItem{
		RxRequestQueueItemId:      refillRequestQueueItemId,
		ReferenceNumber:           "TestReferenceNumber",
		PharmacyRxReferenceNumber: "TestRxReferenceNumber",
		ErxPatientId:              12345,
		PatientAddedForRequest:    true,
		RequestDateStamp:          testTime,
		ClinicianId:               clinicianId,
		RequestedPrescription: &common.Treatment{
			DrugDBIds: map[string]string{
				erx.LexiDrugSynId:     "1234",
				erx.LexiGenProductId:  "12345",
				erx.LexiSynonymTypeId: "123556",
				erx.NDC:               "2415",
			},
			DosageStrength:       "10 mg",
			DispenseValue:        5,
			DaysSupply:           encoding.NullInt64{},
			OTC:                  false,
			SubstitutionsAllowed: true,
			ERx: &common.ERxData{
				ErxSentDate:         &fiveMinutesBeforeTestTime,
				DoseSpotClinicianId: clinicianId,
				PrescriptionId:      encoding.NewObjectId(prescriptionIdForRequestedPrescription),
				ErxPharmacyId:       1234,
			},
		},
		DispensedPrescription: &common.Treatment{
			DrugDBIds: map[string]string{
				"drug_db_id_1": "1234",
				"drug_db_id_2": "12345",
			},
			DrugName:                "Teting (This - Drug)",
			DosageStrength:          "10 mg",
			DispenseValue:           5,
			DispenseUnitDescription: "Tablet",
<<<<<<< HEAD
			NumberRefills: encoding.NullInt64{
				IsValid:    true,
				Int64Value: 5,
			},
			SubstitutionsAllowed: false,
			DaysSupply: encoding.NullInt64{
				IsValid:    true,
				Int64Value: 5,
			}, PatientInstructions: "Take once daily",
			OTC: false,
=======
			NumberRefills:           5,
			SubstitutionsAllowed:    false,
			DaysSupply:              10,
			PatientInstructions:     "Take once daily",
			OTC:                     false,
>>>>>>> 2fbc83b0
			ERx: &common.ERxData{
				ErxLastDateFilled:   &testTime,
				PrescriptionId:      encoding.NewObjectId(5504),
				PrescriptionStatus:  "Requested",
				ErxPharmacyId:       1234,
				DoseSpotClinicianId: clinicianId,
			},
		},
	}

	stubErxAPI := &erx.StubErxService{
		PharmacyDetailsToReturn:      pharmacyToReturn,
		PatientDetailsToReturn:       patientToReturn,
		RefillRxRequestQueueToReturn: []*common.RefillRequestItem{refillRequestItem},
		RefillRequestPrescriptionIds: map[int64]int64{
			refillRequestQueueItemId: deniedRefillRequestPrescriptionId,
		}, PrescriptionIdToPrescriptionStatuses: map[int64][]common.StatusEvent{
			deniedRefillRequestPrescriptionId: []common.StatusEvent{common.StatusEvent{
				Status: api.ERX_STATUS_DELETED,
			},
			},
		},
	}

	// Call the Consume method
	app_worker.PerformRefillRecquestCheckCycle(testData.DataApi, stubErxAPI, metrics.NewCounter(), metrics.NewCounter(), "test")

	refillRequestStatuses, err := testData.DataApi.GetPendingRefillRequestStatusEventsForClinic()
	if err != nil {
		t.Fatal("Unable to successfully get the pending refill requests stauses from the db: " + err.Error())
	}

	refillRequest, err := testData.DataApi.GetRefillRequestFromId(refillRequestStatuses[0].ItemId)
	if err != nil {
		t.Fatal("Unable to get refill request that was just added: ", err.Error())
	}

	denialReasons, err := testData.DataApi.GetRefillRequestDenialReasons()
	if err != nil || len(denialReasons) == 0 {
		t.Fatal("Unable to get the denial reasons for the refill request")
	}

	erxStatusQueue := &common.SQSQueue{}
	erxStatusQueue.QueueService = &sqs.StubSQS{}
	erxStatusQueue.QueueUrl = "local-erx"

	// now, lets go ahead and attempt to deny this refill request
	comment := "this is a test"
	requestData := apiservice.DoctorRefillRequestRequestData{
		RefillRequestId: encoding.NewObjectId(refillRequest.Id),
		Action:          "deny",
		DenialReasonId:  encoding.NewObjectId(denialReasons[0].Id),
		Comments:        comment,
	}

	doctorRefillRequestsHandler := &apiservice.DoctorRefillRequestHandler{
		DataApi:        testData.DataApi,
		ErxApi:         stubErxAPI,
		ErxStatusQueue: erxStatusQueue,
	}

	// sleep for a brief moment before denyingh so that
	// the items are ordered correctly for the rx history (in the real world they would not be approved in the same exact millisecond they are sent in)
	time.Sleep(1 * time.Second)

	ts := httptest.NewServer(doctorRefillRequestsHandler)
	defer ts.Close()

	jsonData, err := json.Marshal(requestData)
	if err != nil {
		t.Fatal("Unable to marshal json into object: " + err.Error())
	}

	resp, err := authPut(ts.URL, "application/json", bytes.NewReader(jsonData), doctor.AccountId.Int64())
	if err != nil {
		t.Fatal("Unable to make successful request to approve refill request: " + err.Error())
	}

	if resp.StatusCode != http.StatusOK {
		t.Fatal("Unable to make successful request to approve refill request: " + err.Error())
	}

	refillRequest, err = testData.DataApi.GetRefillRequestFromId(refillRequest.Id)
	if err != nil {
		t.Fatal("Unable to get refill request after approving request: " + err.Error())
	}

	if len(refillRequest.RxHistory) != 2 {
		t.Fatalf("Expected two items in the rx history of the refill request instead got %d", len(refillRequest.RxHistory))
	}

	if refillRequest.RxHistory[0].Status != api.RX_REFILL_STATUS_DENIED {
		t.Fatalf("Expected the refill request status to be %s but was %s instead: %+v", api.RX_REFILL_STATUS_DENIED, refillRequest.RxHistory[0].Status, refillRequest.RxHistory)
	}

	if refillRequest.Comments != comment {
		t.Fatalf("Expected the comment on the refill request to be '%s' but was '%s' instead", comment, refillRequest.Comments)
	}

	if refillRequest.PrescriptionId != deniedRefillRequestPrescriptionId {
		t.Fatalf("Expected the prescription id returned to be %d but instead it was %d", deniedRefillRequestPrescriptionId, refillRequest.PrescriptionId)
	}

	if refillRequest.DenialReason != denialReasons[0].DenialReason {
		t.Fatalf("Denial reason expected to be '%s' but is '%s' instead", denialReasons[0].DenialReason, refillRequest.DenialReason)
	}

	// doctor queue should be empty and the denied request should be in the completed tab
	completedItems, err := testData.DataApi.GetCompletedItemsInDoctorQueue(doctor.DoctorId.Int64())
	if err != nil {
		t.Fatal("Unable to get the completed items for the doctor: " + err.Error())
	}

	if len(completedItems) != 1 {
		t.Fatal("Expected there to be 1 completed item in the doctor's queue for the refill request that was just rejected")
	}

	if completedItems[0].EventType != api.EVENT_TYPE_REFILL_REQUEST || completedItems[0].ItemId != refillRequest.Id ||
		completedItems[0].Status != api.QUEUE_ITEM_STATUS_REFILL_DENIED {
		t.Fatal("Completed item in the doctor's queue not in the expected state")
	}

	pendingItems, err := testData.DataApi.GetPendingItemsInDoctorQueue(doctor.DoctorId.Int64())
	if err != nil {
		t.Fatal("Unable to get the pending items for the doctor: " + err.Error())
		return
	}

	if len(pendingItems) != 0 {
		t.Fatalf("Expected there to be no pending items in the doctor's queue instead there were %d", len(pendingItems))
	}

	// sleep for a brief moment before approving so that
	// the items are ordered correctly for the rx history (in the real world they would not be approved in the same exact millisecond they are sent in)
	time.Sleep(1 * time.Second)

	// attempt to consume the message put into the queue
	app_worker.ConsumeMessageFromQueue(testData.DataApi, stubErxAPI, erxStatusQueue, metrics.NewBiasedHistogram(), metrics.NewCounter(), metrics.NewCounter())

	// now, the status of the refill request should be Sent
	refillStatusEvents, err := testData.DataApi.GetRefillStatusEventsForRefillRequest(refillRequest.Id)
	if err != nil {
		t.Fatal("Unable to get refill status events for refill request: " + err.Error())
	}

	if len(refillStatusEvents) != 3 {
		t.Fatalf("Expected 3 refill status events for refill request but got %d", len(refillStatusEvents))
	}

	if refillStatusEvents[0].Status != api.RX_REFILL_STATUS_DELETED {
		t.Fatal("Expected the top level item for the refill request to indicate that it was successfully sent to the pharmacy")
	}
}

func TestDenyRefillRequestWithDNTFWithoutTreatment(t *testing.T) {
	if err := CheckIfRunningLocally(t); err == CannotRunTestLocally {
		return
	}
	testData := SetupIntegrationTest(t)
	defer TearDownIntegrationTest(t, testData)

	// create doctor with clinicianId specicified
	doctor := createDoctorWithClinicianId(testData, t)

	// add pharmacy to database so that it can be linked to treatment that is added
	//  Get StubErx to return pharmacy in the GetPharmacyDetails call
	pharmacyToReturn := &pharmacy.PharmacyData{
		SourceId:     "1234",
		Source:       pharmacy.PHARMACY_SOURCE_SURESCRIPTS,
		Name:         "Walgreens",
		AddressLine1: "116 New Montgomery",
		City:         "San Francisco",
		State:        "CA",
		Postal:       "94115",
	}

	// Get StubErx to return patient details in the GetPatientDetails call
	patientToReturn := &common.Patient{
		FirstName:    "Test",
		LastName:     "TestLastName",
<<<<<<< HEAD
		Dob:          encoding.Dob{Month: 1, Day: 1, Year: 2000},
		Email:        "test@test.com",
		Gender:       "male",
		ZipCode:      "90210",
		ERxPatientId: encoding.NewObjectId(12345),
=======
		Dob:          common.Dob{Month: 1, Day: 1, Year: 2000},
		Email:        "test@test.com",
		Gender:       "male",
		ZipCode:      "90210",
		ERxPatientId: common.NewObjectId(12345),
>>>>>>> 2fbc83b0
	}

	err := testData.DataApi.AddPharmacy(pharmacyToReturn)
	if err != nil {
		t.Fatal("Unable to store pharmacy in db: " + err.Error())
	}

	testTime := time.Now()

	prescriptionIdForRequestedPrescription := int64(123456)
	fiveMinutesBeforeTestTime := testTime.Add(-5 * time.Minute)
	refillRequestQueueItemId := int64(12345)
	// Get StubErx to return refill requests in the refillRequest call
	refillRequestItem := &common.RefillRequestItem{
		RxRequestQueueItemId:      refillRequestQueueItemId,
		ReferenceNumber:           "TestReferenceNumber",
		PharmacyRxReferenceNumber: "TestRxReferenceNumber",
		ErxPatientId:              12345,
		PatientAddedForRequest:    true,
		RequestDateStamp:          testTime,
		ClinicianId:               clinicianId,
		RequestedPrescription: &common.Treatment{
			DrugDBIds: map[string]string{
				erx.LexiDrugSynId:     "1234",
				erx.LexiGenProductId:  "12345",
				erx.LexiSynonymTypeId: "123556",
				erx.NDC:               "2415",
			},
			DosageStrength:       "10 mg",
			DispenseValue:        5,
			DaysSupply:           encoding.NullInt64{},
			OTC:                  false,
			SubstitutionsAllowed: true,
			ERx: &common.ERxData{
				ErxSentDate:         &fiveMinutesBeforeTestTime,
				DoseSpotClinicianId: clinicianId,
				PrescriptionId:      encoding.NewObjectId(prescriptionIdForRequestedPrescription),
				ErxPharmacyId:       1234,
			},
		},
		DispensedPrescription: &common.Treatment{
			DrugDBIds: map[string]string{
				"drug_db_id_1": "1234",
				"drug_db_id_2": "12345",
			},
			DrugName:                "Teting (This - Drug)",
			DosageStrength:          "10 mg",
			DispenseValue:           5,
			DispenseUnitDescription: "Tablet",
<<<<<<< HEAD
			NumberRefills: encoding.NullInt64{
				IsValid:    true,
				Int64Value: 5,
			},
			SubstitutionsAllowed: false,
			DaysSupply: encoding.NullInt64{
				IsValid:    true,
				Int64Value: 5,
			}, PatientInstructions: "Take once daily",
			OTC: false,
=======
			NumberRefills:           5,
			SubstitutionsAllowed:    false,
			DaysSupply:              10,
			PatientInstructions:     "Take once daily",
			OTC:                     false,
>>>>>>> 2fbc83b0
			ERx: &common.ERxData{
				ErxLastDateFilled:   &testTime,
				PrescriptionId:      encoding.NewObjectId(5504),
				PrescriptionStatus:  "Requested",
				ErxPharmacyId:       1234,
				DoseSpotClinicianId: clinicianId,
			},
		},
	}

	stubErxAPI := &erx.StubErxService{
		PharmacyDetailsToReturn:      pharmacyToReturn,
		PatientDetailsToReturn:       patientToReturn,
		RefillRxRequestQueueToReturn: []*common.RefillRequestItem{refillRequestItem},
	}

	// Call the Consume method
	app_worker.PerformRefillRecquestCheckCycle(testData.DataApi, stubErxAPI, metrics.NewCounter(), metrics.NewCounter(), "test")

	refillRequestStatuses, err := testData.DataApi.GetPendingRefillRequestStatusEventsForClinic()
	if err != nil {
		t.Fatal("Unable to successfully get the pending refill requests stauses from the db: " + err.Error())
	}

	refillRequest, err := testData.DataApi.GetRefillRequestFromId(refillRequestStatuses[0].ItemId)
	if err != nil {
		t.Fatal("Unable to get refill request that was just added: ", err.Error())
	}

	denialReasons, err := testData.DataApi.GetRefillRequestDenialReasons()
	if err != nil || len(denialReasons) == 0 {
		t.Fatal("Unable to get the denial reasons for the refill request")
	}

	var dntfReason *api.RefillRequestDenialReason
	for _, denialReason := range denialReasons {
		if denialReason.DenialCode == api.RX_REFILL_DNTF_REASON_CODE {
			dntfReason = denialReason
			break
		}
	}

	if dntfReason == nil {
		t.Fatal("Unable to find DNTF reason in database: " + err.Error())
	}

	erxStatusQueue := &common.SQSQueue{}
	erxStatusQueue.QueueService = &sqs.StubSQS{}
	erxStatusQueue.QueueUrl = "local-erx"

	// now, lets go ahead and attempt to deny this refill request
	comment := "this is a test"
	requestData := apiservice.DoctorRefillRequestRequestData{
		RefillRequestId: encoding.NewObjectId(refillRequest.Id),
		Action:          "deny",
		DenialReasonId:  encoding.NewObjectId(dntfReason.Id),
		Comments:        comment,
	}

	doctorRefillRequestsHandler := &apiservice.DoctorRefillRequestHandler{
		DataApi:        testData.DataApi,
		ErxApi:         stubErxAPI,
		ErxStatusQueue: erxStatusQueue,
	}

	// sleep for a brief moment before denyingh so that
	// the items are ordered correctly for the rx history (in the real world they would not be approved in the same exact millisecond they are sent in)
	time.Sleep(1 * time.Second)

	ts := httptest.NewServer(doctorRefillRequestsHandler)
	defer ts.Close()

	jsonData, err := json.Marshal(requestData)
	if err != nil {
		t.Fatal("Unable to marshal json into object: " + err.Error())
	}

	resp, err := authPut(ts.URL, "application/json", bytes.NewReader(jsonData), doctor.AccountId.Int64())
	if err != nil {
		t.Fatal("Unable to make successful request to approve refill request: " + err.Error())
	}

	if resp.StatusCode != http.StatusBadRequest {
		t.Fatalf("Expected %d due to missing treatment object instead got %d ", http.StatusBadRequest, resp.StatusCode)
	}

	errorResponse := apiservice.ErrorResponse{}
	if err := json.NewDecoder(resp.Body).Decode(&errorResponse); err != nil {
		t.Fatal("Unable to unmarshal response body into json object: " + err.Error())
	}

	if errorResponse.DeveloperCode != apiservice.DEVELOPER_TREATMENT_MISSING_DNTF {
		t.Fatalf("Expected developer code of %d instead got %d", apiservice.DEVELOPER_TREATMENT_MISSING_DNTF, errorResponse.DeveloperCode)
	}

}

func setUpDeniedRefillRequestWithDNTF(t *testing.T, testData TestData, endErxStatus common.StatusEvent, toAddTemplatedTreatment bool) *common.Treatment {

	// create doctor with clinicianId specicified
	doctor := createDoctorWithClinicianId(testData, t)

	// add pharmacy to database so that it can be linked to treatment that is added
	//  Get StubErx to return pharmacy in the GetPharmacyDetails call
	pharmacyToReturn := &pharmacy.PharmacyData{
		SourceId:     "1234",
		Source:       pharmacy.PHARMACY_SOURCE_SURESCRIPTS,
		Name:         "Walgreens",
		AddressLine1: "116 New Montgomery",
		City:         "San Francisco",
		State:        "CA",
		Postal:       "94115",
	}

	// Get StubErx to return patient details in the GetPatientDetails call
	patientToReturn := &common.Patient{
		FirstName:    "Test",
		LastName:     "TestLastName",
<<<<<<< HEAD
		Dob:          encoding.Dob{Year: 1987, Month: 8, Day: 1},
		Email:        "test@test.com",
		Gender:       "male",
		ZipCode:      "90210",
		ERxPatientId: encoding.NewObjectId(12345),
=======
		Dob:          common.Dob{Year: 1987, Month: 8, Day: 1},
		Email:        "test@test.com",
		Gender:       "male",
		ZipCode:      "90210",
		ERxPatientId: common.NewObjectId(12345),
>>>>>>> 2fbc83b0
	}

	err := testData.DataApi.AddPharmacy(pharmacyToReturn)
	if err != nil {
		t.Fatal("Unable to store pharmacy in db: " + err.Error())
	}

	comment := "this is a test"
	treatmentToAdd := common.Treatment{
		DrugInternalName: "Testing (If - This Works)",
		DrugDBIds: map[string]string{
			erx.LexiSynonymTypeId: "12345",
			erx.LexiDrugSynId:     "123151",
			erx.LexiGenProductId:  "124151",
			erx.NDC:               "1415",
		},
		DosageStrength: "10 mg",
		DispenseValue:  1,
		DaysSupply:     encoding.NullInt64{},
		DispenseUnitId: encoding.NewObjectId(12),
		NumberRefills: encoding.NullInt64{
			IsValid:    true,
			Int64Value: 1,
		},
		OTC:                 false,
		PatientInstructions: "patient instructions",
	}

	if toAddTemplatedTreatment {

		treatmentTemplate := &common.DoctorTreatmentTemplate{}
		treatmentTemplate.Name = "Favorite Treatment #1"
		treatmentTemplate.Treatment = &treatmentToAdd

		doctorFavoriteTreatmentsHandler := &apiservice.DoctorTreatmentTemplatesHandler{DataApi: testData.DataApi}
		ts := httptest.NewServer(doctorFavoriteTreatmentsHandler)
		defer ts.Close()

		treatmentTemplatesRequest := &apiservice.DoctorTreatmentTemplatesRequest{TreatmentTemplates: []*common.DoctorTreatmentTemplate{treatmentTemplate}}
		data, err := json.Marshal(&treatmentTemplatesRequest)
		if err != nil {
			t.Fatal("Unable to marshal request body for adding treatments to patient visit")
		}

		resp, err := authPost(ts.URL, "application/json", bytes.NewBuffer(data), doctor.AccountId.Int64())
		if err != nil {
			t.Fatal("Unable to make POST request to add treatments to patient visit " + err.Error())
		}

		if resp.StatusCode != http.StatusOK {
			t.Fatalf("Request to add treatments failed with http status code %d", resp.StatusCode)
		}

		treatmentTemplatesResponse := &apiservice.DoctorTreatmentTemplatesResponse{}
		err = json.NewDecoder(resp.Body).Decode(treatmentTemplatesResponse)
		if err != nil {
			t.Fatal("Unable to unmarshal response into object : " + err.Error())
		}

		treatmentToAdd.DoctorTreatmentTemplateId = treatmentTemplatesResponse.TreatmentTemplates[0].Id
	}

	testTime := time.Now()

	prescriptionIdForRequestedPrescription := int64(123456)
	fiveMinutesBeforeTestTime := testTime.Add(-5 * time.Minute)
	refillRequestQueueItemId := int64(12345)
	// Get StubErx to return refill requests in the refillRequest call
	refillRequestItem := &common.RefillRequestItem{
		RxRequestQueueItemId:      refillRequestQueueItemId,
		ReferenceNumber:           "TestReferenceNumber",
		PharmacyRxReferenceNumber: "TestRxReferenceNumber",
		ErxPatientId:              12345,
		PatientAddedForRequest:    true,
		RequestDateStamp:          testTime,
		ClinicianId:               clinicianId,
		RequestedPrescription: &common.Treatment{
			DrugDBIds: map[string]string{
				erx.LexiDrugSynId:     "1234",
				erx.LexiGenProductId:  "12345",
				erx.LexiSynonymTypeId: "123556",
				erx.NDC:               "2415",
			},
			DosageStrength:       "10 mg",
			DispenseValue:        5,
			OTC:                  false,
			DaysSupply:           encoding.NullInt64{},
			SubstitutionsAllowed: true,
			ERx: &common.ERxData{
				ErxSentDate:         &fiveMinutesBeforeTestTime,
				DoseSpotClinicianId: clinicianId,
				PrescriptionId:      encoding.NewObjectId(prescriptionIdForRequestedPrescription),
				ErxPharmacyId:       1234,
			},
		},
		DispensedPrescription: &common.Treatment{
			DrugDBIds: map[string]string{
				"drug_db_id_1": "1234",
				"drug_db_id_2": "12345",
			},
			DrugName:                "Teting (This - Drug)",
			DosageStrength:          "10 mg",
			DispenseValue:           5,
			DispenseUnitDescription: "Tablet",
<<<<<<< HEAD
			NumberRefills: encoding.NullInt64{
				IsValid:    true,
				Int64Value: 5,
			},
			SubstitutionsAllowed: false,
			DaysSupply: encoding.NullInt64{
				IsValid:    true,
				Int64Value: 5,
			}, PatientInstructions: "Take once daily",
			OTC: false,
=======
			NumberRefills:           5,
			SubstitutionsAllowed:    false,
			DaysSupply:              10,
			PatientInstructions:     "Take once daily",
			OTC:                     false,
>>>>>>> 2fbc83b0
			ERx: &common.ERxData{
				ErxLastDateFilled:   &testTime,
				PrescriptionId:      encoding.NewObjectId(5504),
				PrescriptionStatus:  "Requested",
				ErxPharmacyId:       1234,
				DoseSpotClinicianId: clinicianId,
			},
		},
	}

	prescriptionIdForTreatment := int64(1234151515)
	stubErxAPI := &erx.StubErxService{
		PharmacyDetailsToReturn:      pharmacyToReturn,
		PatientDetailsToReturn:       patientToReturn,
		RefillRxRequestQueueToReturn: []*common.RefillRequestItem{refillRequestItem},
		PrescriptionIdsToReturn:      []int64{prescriptionIdForTreatment},
		SelectedMedicationToReturn:   &common.Treatment{},
		PrescriptionIdToPrescriptionStatuses: map[int64][]common.StatusEvent{
			prescriptionIdForTreatment: []common.StatusEvent{endErxStatus},
		},
		PharmacyToSendPrescriptionTo: pharmacyToReturn.SourceId,
	}

	// Call the Consume method
	app_worker.PerformRefillRecquestCheckCycle(testData.DataApi, stubErxAPI, metrics.NewCounter(), metrics.NewCounter(), "test")

	refillRequestStatuses, err := testData.DataApi.GetPendingRefillRequestStatusEventsForClinic()
	if err != nil {
		t.Fatal("Unable to successfully get the pending refill requests stauses from the db: " + err.Error())
	}

	refillRequest, err := testData.DataApi.GetRefillRequestFromId(refillRequestStatuses[0].ItemId)
	if err != nil {
		t.Fatal("Unable to get refill request that was just added: ", err.Error())
	}

	denialReasons, err := testData.DataApi.GetRefillRequestDenialReasons()
	if err != nil || len(denialReasons) == 0 {
		t.Fatal("Unable to get the denial reasons for the refill request")
	}

	var dntfReason *api.RefillRequestDenialReason
	for _, denialReason := range denialReasons {
		if denialReason.DenialCode == api.RX_REFILL_DNTF_REASON_CODE {
			dntfReason = denialReason
			break
		}
	}

	if dntfReason == nil {
		t.Fatal("Unable to find DNTF reason in database: " + err.Error())
	}

	erxStatusQueue := &common.SQSQueue{}
	erxStatusQueue.QueueService = &sqs.StubSQS{}
	erxStatusQueue.QueueUrl = "local-erx"

	// now, lets go ahead and attempt to deny this refill request

	requestData := apiservice.DoctorRefillRequestRequestData{
		RefillRequestId: encoding.NewObjectId(refillRequest.Id),
		Action:          "deny",
		DenialReasonId:  encoding.NewObjectId(dntfReason.Id),
		Comments:        comment,
		Treatment:       &treatmentToAdd,
	}

	doctorRefillRequestsHandler := &apiservice.DoctorRefillRequestHandler{
		DataApi:        testData.DataApi,
		ErxApi:         stubErxAPI,
		ErxStatusQueue: erxStatusQueue,
	}

	// sleep for a brief moment before denyingh so that
	// the items are ordered correctly for the rx history (in the real world they would not be approved in the same exact millisecond they are sent in)
	time.Sleep(1 * time.Second)

	ts := httptest.NewServer(doctorRefillRequestsHandler)
	defer ts.Close()

	jsonData, err := json.Marshal(requestData)
	if err != nil {
		t.Fatal("Unable to marshal json into object: " + err.Error())
	}

	resp, err := authPut(ts.URL, "application/json", bytes.NewReader(jsonData), doctor.AccountId.Int64())
	if err != nil {
		t.Fatal("Unable to make successful request to deny refill request: " + err.Error())
	}

	respBody, err := ioutil.ReadAll(resp.Body)
	if err != nil {
		t.Fatal("Unable to read body of response: " + err.Error())
	}

	CheckSuccessfulStatusCode(resp, "Unable to make successful request to deny refill request: "+string(respBody), t)

	// get refill request to ensure that it was denied
	refillRequest, err = testData.DataApi.GetRefillRequestFromId(refillRequest.Id)
	if err != nil {
		t.Fatalf("Unable to get refill request from id: %+v", err)
	}

	if len(refillRequest.RxHistory) != 2 {
		t.Fatalf("Expected there to be 2 refill request events instead there were %d", len(refillRequest.RxHistory))
	}

	if refillRequest.RxHistory[0].Status != api.RX_REFILL_STATUS_DENIED {
		t.Fatalf("Expected top level refill request status of %s instead got %s", refillRequestItem.RxHistory[0].Status, api.RX_REFILL_STATUS_DENIED)
	}

	// get unlinked treatment
	unlinkedDNTFTreatmentStatusEvents, err := testData.DataApi.GetErxStatusEventsForDNTFTreatmentBasedOnPatientId(refillRequest.Patient.PatientId.Int64())
	if err != nil {
		t.Fatalf("Unable to get status events for dntf treatment: %+v", err)
	}

	if len(unlinkedDNTFTreatmentStatusEvents) != 2 {
		t.Fatalf("Expected 2 status events for unlinked dntf treatments instead got %d", len(unlinkedDNTFTreatmentStatusEvents))
	}

	unlinkedTreatment, err := testData.DataApi.GetUnlinkedDNTFTreatment(unlinkedDNTFTreatmentStatusEvents[0].ItemId)
	if err != nil {
		t.Fatalf("Unable to get treatments pertaining to patient: %+v", err)
	}

	if unlinkedTreatment.ERx.PrescriptionId.Int64() != prescriptionIdForTreatment {
		t.Fatal("Expected the treatment to have the prescription id set as was expected")
	}

	if unlinkedTreatment.ERx.Pharmacy.LocalId != refillRequest.RequestedPrescription.ERx.Pharmacy.LocalId {
		t.Fatalf("Expected the new rx to be sent to the same pharmacy as the requestd prescription in the refill request which was not the case. New rx was sent to %d while requested prescription was sent to %d",
			unlinkedTreatment.ERx.Pharmacy.LocalId, refillRequest.RequestedPrescription.ERx.Pharmacy.LocalId)
	}

	if len(unlinkedTreatment.ERx.RxHistory) != 2 {
		t.Fatalf("Expected there to exist 1 status event pertaining to DNTF but instead got %d", len(unlinkedTreatment.ERx.RxHistory))
	}

	for _, unlinkedTreatmentStatusEvent := range unlinkedTreatment.ERx.RxHistory {
		if unlinkedTreatmentStatusEvent.InternalStatus == api.STATUS_INACTIVE && unlinkedTreatmentStatusEvent.Status != api.ERX_STATUS_NEW_RX_FROM_DNTF {
			t.Fatalf("Expected top level item in rx history to be %s instead it was %s", api.ERX_STATUS_NEW_RX_FROM_DNTF, unlinkedTreatmentStatusEvent.Status)
		}
	}

	// check dntf mapping to ensure that there is an entry
	var dntfMappingCount int64
	if err = testData.DB.QueryRow(`select count(*) from dntf_mapping`).Scan(&dntfMappingCount); err != nil {
		t.Fatalf("Unable to count number of entries in dntf mapping table: %+v", err)
	}

	if dntfMappingCount != 1 {
		t.Fatalf("Expected 1 entry in dntf mapping table instead got %d", dntfMappingCount)
	}

	// check erx status to be sent once its sent
	app_worker.ConsumeMessageFromQueue(testData.DataApi, stubErxAPI, erxStatusQueue, metrics.NewBiasedHistogram(), metrics.NewCounter(), metrics.NewCounter())

	unlinkedTreatment, err = testData.DataApi.GetUnlinkedDNTFTreatment(unlinkedTreatment.Id.Int64())
	if err != nil {
		t.Fatalf("Unable to get unlinked dntf treatment: %+v", err)
	}

	return unlinkedTreatment
}

func TestDenyRefillRequestWithDNTFWithUnlinkedTreatment(t *testing.T) {
	if err := CheckIfRunningLocally(t); err == CannotRunTestLocally {
		return
	}

	testData := SetupIntegrationTest(t)
	defer TearDownIntegrationTest(t, testData)

	unlinkedTreatment := setUpDeniedRefillRequestWithDNTF(t, testData, common.StatusEvent{Status: api.ERX_STATUS_SENT}, false)

	if len(unlinkedTreatment.ERx.RxHistory) != 3 {
		t.Fatalf("Expcted 3 events from rx history of unlinked treatment instead got %d", len(unlinkedTreatment.ERx.RxHistory))
	}

	for _, unlinkedTreatmentStatusEvent := range unlinkedTreatment.ERx.RxHistory {
		if unlinkedTreatmentStatusEvent.InternalStatus == api.STATUS_ACTIVE && unlinkedTreatmentStatusEvent.Status != api.ERX_STATUS_SENT {
			t.Fatalf("Expected status %s for top level status of unlinked treatment but got %s", api.ERX_STATUS_SENT, unlinkedTreatmentStatusEvent.Status)
		}
	}
}

func TestDenyRefillRequestWithDNTFWithUnlinkedTreatmentFromTemplatedTreatment(t *testing.T) {
	if err := CheckIfRunningLocally(t); err == CannotRunTestLocally {
		return
	}

	testData := SetupIntegrationTest(t)
	defer TearDownIntegrationTest(t, testData)

	unlinkedTreatment := setUpDeniedRefillRequestWithDNTF(t, testData, common.StatusEvent{Status: api.ERX_STATUS_SENT}, true)

	if len(unlinkedTreatment.ERx.RxHistory) != 3 {
		t.Fatalf("Expcted 3 events from rx history of unlinked treatment instead got %d", len(unlinkedTreatment.ERx.RxHistory))
	}

	for _, unlinkedTreatmentStatusEvent := range unlinkedTreatment.ERx.RxHistory {
		if unlinkedTreatmentStatusEvent.InternalStatus == api.STATUS_ACTIVE && unlinkedTreatmentStatusEvent.Status != api.ERX_STATUS_SENT {
			t.Fatalf("Expected status %s for top level status of unlinked treatment but got %s", api.ERX_STATUS_SENT, unlinkedTreatmentStatusEvent.Status)
		}
	}
}

func TestDenyRefillRequestWithDNTFUnlinkedTreatmentErrorSending(t *testing.T) {
	if err := CheckIfRunningLocally(t); err == CannotRunTestLocally {
		return
	}

	testData := SetupIntegrationTest(t)
	defer TearDownIntegrationTest(t, testData)

	errorMessage := "this is a test error message"
	unlinkedTreatment := setUpDeniedRefillRequestWithDNTF(t, testData, common.StatusEvent{Status: api.ERX_STATUS_ERROR, StatusDetails: errorMessage}, false)

	if len(unlinkedTreatment.ERx.RxHistory) != 3 {
		t.Fatalf("Expcted 3 events from rx history of unlinked treatment instead got %d", len(unlinkedTreatment.ERx.RxHistory))
	}

	for _, unlinkedTreatmentStatusEvent := range unlinkedTreatment.ERx.RxHistory {
		if unlinkedTreatmentStatusEvent.InternalStatus == api.STATUS_ACTIVE {
			if unlinkedTreatmentStatusEvent.Status != api.ERX_STATUS_ERROR {
				t.Fatalf("Expected status %s for top level status of unlinked treatment but got %s", api.ERX_STATUS_SENT, unlinkedTreatmentStatusEvent.Status)
			}
			if unlinkedTreatmentStatusEvent.StatusDetails != errorMessage {
				t.Fatalf("Expected the error message for the status to be '%s' but it was '%s' instead", errorMessage, unlinkedTreatmentStatusEvent.StatusDetails)
			}
		}
	}

	// check if this results in an item in the doctor queue
	pendingItems, err := testData.DataApi.GetPendingItemsInDoctorQueue(unlinkedTreatment.Doctor.DoctorId.Int64())
	if err != nil {
		t.Fatalf("Unable to get pending items for doctor: %+v", err)
	}

	if len(pendingItems) != 1 {
		t.Fatalf("Expected 1 pending item in the doctor queue instead got %d", len(pendingItems))
	}

	if pendingItems[0].EventType != api.EVENT_TYPE_UNLINKED_DNTF_TRANSMISSION_ERROR {
		t.Fatalf("Expected event type of item in doctor queue to be %s but was %s instead", api.EVENT_TYPE_UNLINKED_DNTF_TRANSMISSION_ERROR, pendingItems[0].EventType)
	}

	stubErxApi := &erx.StubErxService{}
	// lets go ahead and resolve the error, which should also clear the pending items from the doctor queue
	doctorPrescriptionErrorIgnoreHandler := &apiservice.DoctorPrescriptionErrorIgnoreHandler{
		DataApi: testData.DataApi,
		ErxApi:  stubErxApi,
	}

	params := &url.Values{}
	params.Set("unlinked_dntf_treatment_id", strconv.FormatInt(unlinkedTreatment.Id.Int64(), 10))

	ignoreErrorTs := httptest.NewServer(doctorPrescriptionErrorIgnoreHandler)
	defer ignoreErrorTs.Close()

	resp, err := authPost(ignoreErrorTs.URL, "application/x-www-form-urlencoded", strings.NewReader(params.Encode()), unlinkedTreatment.Doctor.AccountId.Int64())
	if err != nil {
		t.Fatalf("Unable to successfully resolve error pertaining to unlinked dntf treatment: %+v", err)
	}

	pendingItems, err = testData.DataApi.GetPendingItemsInDoctorQueue(unlinkedTreatment.Doctor.DoctorId.Int64())
	if err != nil {
		t.Fatal("Unable to get doctor queue")
	}

	if len(pendingItems) != 0 {
		t.Fatalf("Expected no items in the pending tab instead got %d", len(pendingItems))
	}

	completedItems, err := testData.DataApi.GetCompletedItemsInDoctorQueue(unlinkedTreatment.Doctor.DoctorId.Int64())
	if err != nil {
		t.Fatal("Unable to get completed items for doctor queue")
	}

	if len(completedItems) != 2 {
		t.Fatalf("Expected 2 items in the completed tab instead got %d", len(completedItems))
	}

	CheckSuccessfulStatusCode(resp, "Unable to successfully resolve error pertaining to unlinked dntf treatment", t)
}

func setUpDeniedRefillRequestWithDNTFForLinkedTreatment(t *testing.T, testData TestData, endErxStatus common.StatusEvent, toAddTemplatedTreatment bool) *common.Treatment {
	// create doctor with clinicianId specicified
	doctor := createDoctorWithClinicianId(testData, t)

	signedupPatientResponse := SignupRandomTestPatient(t, testData.DataApi, testData.AuthApi)
	erxPatientId := int64(60)

	// add an erx patient id to the patient
	err := testData.DataApi.UpdatePatientWithERxPatientId(signedupPatientResponse.Patient.PatientId.Int64(), erxPatientId)
	if err != nil {
		t.Fatal("Unable to update patient with erx patient id : " + err.Error())
	}

	// add pharmacy to database so that it can be linked to treatment that is added
	//  Get StubErx to return pharmacy in the GetPharmacyDetails call
	pharmacyToReturn := &pharmacy.PharmacyData{
		SourceId:     "1234",
		Source:       pharmacy.PHARMACY_SOURCE_SURESCRIPTS,
		Name:         "Walgreens",
		AddressLine1: "116 New Montgomery",
		City:         "San Francisco",
		State:        "CA",
		Postal:       "94115",
	}

	err = testData.DataApi.AddPharmacy(pharmacyToReturn)
	if err != nil {
		t.Fatal("Unable to store pharmacy in db: " + err.Error())
	}

	patientVisitResponse := CreatePatientVisitForPatient(signedupPatientResponse.Patient.PatientId.Int64(), testData, t)
	// start a new treatemtn plan for the patient visit
	treatmentPlanId, err := testData.DataApi.StartNewTreatmentPlanForPatientVisit(signedupPatientResponse.Patient.PatientId.Int64(),
		patientVisitResponse.PatientVisitId, doctor.DoctorId.Int64())
	if err != nil {
		t.Fatal("Unable to start new treatment plan for patient visit " + err.Error())
	}

	comment := "this is a test"
	treatmentToAdd := common.Treatment{
		DrugInternalName: "Testing (If - This Works)",
		DrugDBIds: map[string]string{
			erx.LexiSynonymTypeId: "12345",
			erx.LexiDrugSynId:     "123151",
			erx.LexiGenProductId:  "124151",
			erx.NDC:               "1415",
		},
		DosageStrength: "10 mg",
		DispenseValue:  1,
		DispenseUnitId: encoding.NewObjectId(12),
		NumberRefills: encoding.NullInt64{
			IsValid:    true,
			Int64Value: 1,
		},
		DaysSupply:          encoding.NullInt64{},
		OTC:                 false,
		PatientInstructions: "patient instructions",
	}

	if toAddTemplatedTreatment {

		treatmentTemplate := &common.DoctorTreatmentTemplate{}
		treatmentTemplate.Name = "Favorite Treatment #1"
		treatmentTemplate.Treatment = &treatmentToAdd

		doctorFavoriteTreatmentsHandler := &apiservice.DoctorTreatmentTemplatesHandler{DataApi: testData.DataApi}
		ts := httptest.NewServer(doctorFavoriteTreatmentsHandler)
		defer ts.Close()

		treatmentTemplatesRequest := &apiservice.DoctorTreatmentTemplatesRequest{TreatmentTemplates: []*common.DoctorTreatmentTemplate{treatmentTemplate}}
		treatmentTemplatesRequest.PatientVisitId = encoding.NewObjectId(patientVisitResponse.PatientVisitId)
		data, err := json.Marshal(&treatmentTemplatesRequest)
		if err != nil {
			t.Fatal("Unable to marshal request body for adding treatments to patient visit")
		}

		resp, err := authPost(ts.URL, "application/json", bytes.NewBuffer(data), doctor.AccountId.Int64())
		if err != nil {
			t.Fatal("Unable to make POST request to add treatments to patient visit " + err.Error())
		}

		if resp.StatusCode != http.StatusOK {
			t.Fatalf("Request to add treatments failed with http status code %d", resp.StatusCode)
		}

		treatmentTemplatesResponse := &apiservice.DoctorTreatmentTemplatesResponse{}
		err = json.NewDecoder(resp.Body).Decode(treatmentTemplatesResponse)
		if err != nil {
			t.Fatal("Unable to unmarshal response into object : " + err.Error())
		}

		treatmentToAdd.DoctorTreatmentTemplateId = treatmentTemplatesResponse.TreatmentTemplates[0].Id
	}

	testTime := time.Now()

	treatment1 := &common.Treatment{
		DrugDBIds: map[string]string{
			erx.LexiDrugSynId:     "1234",
			erx.LexiGenProductId:  "12345",
			erx.LexiSynonymTypeId: "123556",
			erx.NDC:               "2415",
		},
		DrugName:                "Teting (This - Drug)",
		DosageStrength:          "10 mg",
		DispenseValue:           5,
		DispenseUnitDescription: "Tablet",
<<<<<<< HEAD
		DispenseUnitId:          encoding.NewObjectId(19),
		NumberRefills: encoding.NullInt64{
			IsValid:    true,
			Int64Value: 5,
		},
		SubstitutionsAllowed: false,
		DaysSupply:           encoding.NullInt64{},
		PatientInstructions:  "Take once daily",
		OTC:                  false,
=======
		DispenseUnitId:          common.NewObjectId(19),
		NumberRefills:           5,
		SubstitutionsAllowed:    false,
		DaysSupply:              10,
		PatientInstructions:     "Take once daily",
		OTC:                     false,
>>>>>>> 2fbc83b0
		ERx: &common.ERxData{
			PrescriptionId:     encoding.NewObjectId(5504),
			PrescriptionStatus: "Requested",
			ErxPharmacyId:      1234,
			PharmacyLocalId:    encoding.NewObjectId(pharmacyToReturn.LocalId),
			ErxLastDateFilled:  &testTime,
		},
	}

	// add this treatment to the treatment plan
	err = testData.DataApi.AddTreatmentsForPatientVisit([]*common.Treatment{treatment1}, doctor.DoctorId.Int64(), treatmentPlanId, signedupPatientResponse.Patient.PatientId.Int64())
	if err != nil {
		t.Fatal("Unable to add treatment for patient visit: " + err.Error())
	}

	// insert erxStatusEvent for this treatment to indicate that it was sent
	_, err = testData.DB.Exec(`insert into erx_status_events (treatment_id, erx_status, creation_date, status) values (?,?,?,?)`, treatment1.Id.Int64(), api.ERX_STATUS_SENT, testTime, "ACTIVE")
	if err != nil {
		t.Fatal("Unable to insert erx_status_events x`")
	}

	// update the treatment with prescription id and pharmacy id for where prescription was routed
	_, err = testData.DB.Exec(`update treatment set erx_id = ?, pharmacy_id=? where id = ?`, treatment1.ERx.PrescriptionId.Int64(), pharmacyToReturn.LocalId, treatment1.Id.Int64())
	if err != nil {
		t.Fatal("Unable to update treatment with erx id: " + err.Error())
	}
	prescriptionIdForRequestedPrescription := int64(123456)
	fiveMinutesBeforeTestTime := testTime.Add(-5 * time.Minute)
	refillRequestQueueItemId := int64(12345)
	// Get StubErx to return refill requests in the refillRequest call
	refillRequestItem := &common.RefillRequestItem{
		RxRequestQueueItemId:      refillRequestQueueItemId,
		ReferenceNumber:           "TestReferenceNumber",
		PharmacyRxReferenceNumber: "TestRxReferenceNumber",
		ErxPatientId:              erxPatientId,
		PatientAddedForRequest:    false,
		RequestDateStamp:          testTime,
		ClinicianId:               clinicianId,
		RequestedPrescription: &common.Treatment{
			DrugDBIds: map[string]string{
				erx.LexiDrugSynId:     "1234",
				erx.LexiGenProductId:  "12345",
				erx.LexiSynonymTypeId: "123556",
				erx.NDC:               "2415",
			},
			DosageStrength:       "10 mg",
			DispenseValue:        5,
			OTC:                  false,
			SubstitutionsAllowed: true,
			ERx: &common.ERxData{
				ErxSentDate:         &fiveMinutesBeforeTestTime,
				DoseSpotClinicianId: clinicianId,
				PrescriptionId:      encoding.NewObjectId(prescriptionIdForRequestedPrescription),
				ErxPharmacyId:       1234,
			},
		},
		DispensedPrescription: &common.Treatment{
			DrugDBIds: map[string]string{
				"drug_db_id_1": "1234",
				"drug_db_id_2": "12345",
			},
			DrugName:                "Teting (This - Drug)",
			DosageStrength:          "10 mg",
			DispenseValue:           5,
			DispenseUnitDescription: "Tablet",
<<<<<<< HEAD
			NumberRefills: encoding.NullInt64{
				IsValid:    true,
				Int64Value: 5,
			},
			SubstitutionsAllowed: false,
			DaysSupply: encoding.NullInt64{
				IsValid:    true,
				Int64Value: 5,
			},
			PatientInstructions: "Take once daily",
			OTC:                 false,
=======
			NumberRefills:           5,
			SubstitutionsAllowed:    false,
			DaysSupply:              10,
			PatientInstructions:     "Take once daily",
			OTC:                     false,
>>>>>>> 2fbc83b0
			ERx: &common.ERxData{
				ErxLastDateFilled:   &testTime,
				PrescriptionId:      encoding.NewObjectId(5504),
				PrescriptionStatus:  "Requested",
				ErxPharmacyId:       1234,
				DoseSpotClinicianId: clinicianId,
			},
		},
	}

	prescriptionIdForTreatment := int64(15515616)
	stubErxAPI := &erx.StubErxService{
		PharmacyDetailsToReturn:      pharmacyToReturn,
		RefillRxRequestQueueToReturn: []*common.RefillRequestItem{refillRequestItem},
		PrescriptionIdsToReturn:      []int64{prescriptionIdForTreatment},
		PrescriptionIdToPrescriptionStatuses: map[int64][]common.StatusEvent{
			prescriptionIdForTreatment: []common.StatusEvent{endErxStatus},
		},
		SelectedMedicationToReturn:   &common.Treatment{},
		PharmacyToSendPrescriptionTo: pharmacyToReturn.SourceId,
	}

	// Call the Consume method
	app_worker.PerformRefillRecquestCheckCycle(testData.DataApi, stubErxAPI, metrics.NewCounter(), metrics.NewCounter(), "test")

	refillRequestStatuses, err := testData.DataApi.GetPendingRefillRequestStatusEventsForClinic()
	if err != nil {
		t.Fatal("Unable to successfully get the pending refill requests stauses from the db: " + err.Error())
	}

	refillRequest, err := testData.DataApi.GetRefillRequestFromId(refillRequestStatuses[0].ItemId)
	if err != nil {
		t.Fatal("Unable to get refill request that was just added: ", err.Error())
	}

	denialReasons, err := testData.DataApi.GetRefillRequestDenialReasons()
	if err != nil || len(denialReasons) == 0 {
		t.Fatal("Unable to get the denial reasons for the refill request")
	}

	var dntfReason *api.RefillRequestDenialReason
	for _, denialReason := range denialReasons {
		if denialReason.DenialCode == api.RX_REFILL_DNTF_REASON_CODE {
			dntfReason = denialReason
			break
		}
	}

	if dntfReason == nil {
		t.Fatal("Unable to find DNTF reason in database: " + err.Error())
	}

	erxStatusQueue := &common.SQSQueue{}
	erxStatusQueue.QueueService = &sqs.StubSQS{}
	erxStatusQueue.QueueUrl = "local-erx"

	// now, lets go ahead and attempt to deny this refill request

	requestData := apiservice.DoctorRefillRequestRequestData{
		RefillRequestId: encoding.NewObjectId(refillRequest.Id),
		Action:          "deny",
		DenialReasonId:  encoding.NewObjectId(dntfReason.Id),
		Comments:        comment,
		Treatment:       &treatmentToAdd,
	}

	doctorRefillRequestsHandler := &apiservice.DoctorRefillRequestHandler{
		DataApi:        testData.DataApi,
		ErxApi:         stubErxAPI,
		ErxStatusQueue: erxStatusQueue,
	}

	// sleep for a brief moment before denyingh so that
	// the items are ordered correctly for the rx history (in the real world they would not be approved in the same exact millisecond they are sent in)
	time.Sleep(1 * time.Second)

	ts := httptest.NewServer(doctorRefillRequestsHandler)
	defer ts.Close()

	jsonData, err := json.Marshal(requestData)
	if err != nil {
		t.Fatal("Unable to marshal json into object: " + err.Error())
	}

	resp, err := authPut(ts.URL, "application/json", bytes.NewReader(jsonData), doctor.AccountId.Int64())
	if err != nil {
		t.Fatal("Unable to make successful request to deny refill request: " + err.Error())
	}

	respBody, err := ioutil.ReadAll(resp.Body)
	if err != nil {
		t.Fatal("Unable to read body of response: " + err.Error())
	}

	CheckSuccessfulStatusCode(resp, "Unable to make successful request to deny refill request: "+string(respBody), t)

	// get refill request to ensure that it was denied
	refillRequest, err = testData.DataApi.GetRefillRequestFromId(refillRequest.Id)
	if err != nil {
		t.Fatalf("Unable to get refill request from id: %+v", err)
	}

	if len(refillRequest.RxHistory) != 2 {
		t.Fatalf("Expected there to be 2 refill request events instead there were %d", len(refillRequest.RxHistory))
	}

	if refillRequest.RxHistory[0].Status != api.RX_REFILL_STATUS_DENIED {
		t.Fatalf("Expected top level refill request status of %s instead got %s", refillRequestItem.RxHistory[0].Status, api.RX_REFILL_STATUS_DENIED)
	}

	// get unlinked treatment
	unlinkedDNTFTreatmentStatusEvents, err := testData.DataApi.GetErxStatusEventsForDNTFTreatmentBasedOnPatientId(refillRequest.Patient.PatientId.Int64())
	if err != nil {
		t.Fatalf("Unable to get status events for dntf treatment: %+v", err)
	}

	if len(unlinkedDNTFTreatmentStatusEvents) != 0 {
		t.Fatalf("Expected 0 status events for unlinked dntf treatments instead got %d", len(unlinkedDNTFTreatmentStatusEvents))
	}

	// check dntf mapping to ensure that there is an entry
	var dntfMappingCount int64
	if err = testData.DB.QueryRow(`select count(*) from dntf_mapping`).Scan(&dntfMappingCount); err != nil {
		t.Fatalf("Unable to count number of entries in dntf mapping table: %+v", err)
	}

	if dntfMappingCount != 1 {
		t.Fatalf("Expected 1 entry in dntf mapping table instead got %d", dntfMappingCount)
	}

	treatments, err := testData.DataApi.GetTreatmentsBasedOnTreatmentPlanId(patientVisitResponse.PatientVisitId, treatmentPlanId)
	if err != nil {
		t.Fatalf("Unable to get the treatmend based on prescription id: %+v", err)
	}

	if len(treatments) != 2 {
		t.Fatalf("Expected 2 treatments in treatment plan instead got %d", len(treatments))
	}

	var linkedTreatment *common.Treatment
	for _, treatment := range treatments {
		if treatment.ERx.PrescriptionId.Int64() == prescriptionIdForTreatment {
			linkedTreatment = treatment
			break
		}
	}

	if linkedTreatment == nil {
		t.Fatalf("Unable to find the treatment that was added as a result of DNTF")
	}

	if toAddTemplatedTreatment {
		if linkedTreatment.DoctorTreatmentTemplateId == nil || linkedTreatment.DoctorTreatmentTemplateId.Int64() == 0 {
			t.Fatal("Expected there to exist a doctor template id given that the treatment was created from a template but there wasnt one")
		}
	}

	// the treatment as a result of DNTF, if linked, should map back to the original treatemtn plan
	// associated with the originating treatment for the refill request
	if linkedTreatment.TreatmentPlanId == nil || linkedTreatment.TreatmentPlanId.Int64() != treatmentPlanId {
		t.Fatalf("Expected the linked treatment to map back to the original treatment but it didnt")
	}

	if len(linkedTreatment.ERx.RxHistory) != 2 {
		t.Fatalf("Expected there to be 2 events for this linked dntf treatment, instead got %d", len(linkedTreatment.ERx.RxHistory))
	}

	for _, linkedTreatmentStatus := range linkedTreatment.ERx.RxHistory {
		if linkedTreatmentStatus.InternalStatus == api.STATUS_INACTIVE && linkedTreatmentStatus.Status != api.ERX_STATUS_NEW_RX_FROM_DNTF {
			t.Fatalf("Expected the first event for the linked treatment to be %s instead it was %s", api.ERX_STATUS_NEW_RX_FROM_DNTF, linkedTreatmentStatus.Status)
		}
	}

	// check erx status to be sent once its sent
	app_worker.ConsumeMessageFromQueue(testData.DataApi, stubErxAPI, erxStatusQueue, metrics.NewBiasedHistogram(), metrics.NewCounter(), metrics.NewCounter())

	linkedTreatment, err = testData.DataApi.GetTreatmentBasedOnPrescriptionId(prescriptionIdForTreatment)
	if err != nil {
		t.Fatalf("Unable to get the treatmend based on prescription id: %+v", err)
	}
	return linkedTreatment
}

func TestDenyRefillRequestWithDNTFWithLinkedTreatmentSuccessfulSend(t *testing.T) {
	if err := CheckIfRunningLocally(t); err == CannotRunTestLocally {
		return
	}
	testData := SetupIntegrationTest(t)
	defer TearDownIntegrationTest(t, testData)

	linkedTreatment := setUpDeniedRefillRequestWithDNTFForLinkedTreatment(t, testData, common.StatusEvent{Status: api.ERX_STATUS_SENT}, false)

	if len(linkedTreatment.ERx.RxHistory) != 3 {
		t.Fatalf("Expected 3 events for linked treatment instead got %d", len(linkedTreatment.ERx.RxHistory))
	}

	for _, linkedTreatmentStatusEvent := range linkedTreatment.ERx.RxHistory {
		if linkedTreatmentStatusEvent.InternalStatus == api.STATUS_ACTIVE && linkedTreatmentStatusEvent.Status != api.ERX_STATUS_SENT {
			t.Fatalf("Expected the latest event for the linked treatment to be %s instead it was %s", api.ERX_STATUS_SENT, linkedTreatmentStatusEvent.Status)
		}
	}
}

func TestDenyRefillRequestWithDNTFWithLinkedTreatmentSuccessfulSendAddingFromTemplatedTreatment(t *testing.T) {
	if err := CheckIfRunningLocally(t); err == CannotRunTestLocally {
		return
	}
	testData := SetupIntegrationTest(t)
	defer TearDownIntegrationTest(t, testData)

	linkedTreatment := setUpDeniedRefillRequestWithDNTFForLinkedTreatment(t, testData, common.StatusEvent{Status: api.ERX_STATUS_SENT}, true)

	if len(linkedTreatment.ERx.RxHistory) != 3 {
		t.Fatalf("Expected 3 events for linked treatment instead got %d", len(linkedTreatment.ERx.RxHistory))
	}

	for _, linkedTreatmentStatusEvent := range linkedTreatment.ERx.RxHistory {
		if linkedTreatmentStatusEvent.InternalStatus == api.STATUS_ACTIVE && linkedTreatmentStatusEvent.Status != api.ERX_STATUS_SENT {
			t.Fatalf("Expected the latest event for the linked treatment to be %s instead it was %s", api.ERX_STATUS_SENT, linkedTreatmentStatusEvent.Status)
		}
	}
}

func TestDenyRefillRequestWithDNTFWithLinkedTreatmentErrorSend(t *testing.T) {
	if err := CheckIfRunningLocally(t); err == CannotRunTestLocally {
		return
	}
	testData := SetupIntegrationTest(t)
	defer TearDownIntegrationTest(t, testData)

	errorMessage := "this is a test error message"
	linkedTreatment := setUpDeniedRefillRequestWithDNTFForLinkedTreatment(t, testData, common.StatusEvent{Status: api.ERX_STATUS_ERROR, StatusDetails: errorMessage}, false)

	if len(linkedTreatment.ERx.RxHistory) != 3 {
		t.Fatalf("Expected 3 events for linked treatment instead got %d", len(linkedTreatment.ERx.RxHistory))
	}

	for _, linkedTreatmentStatusEvent := range linkedTreatment.ERx.RxHistory {
		if linkedTreatmentStatusEvent.InternalStatus == api.STATUS_ACTIVE {
			if linkedTreatmentStatusEvent.Status != api.ERX_STATUS_ERROR {
				t.Fatalf("Expected the latest event for the linked treatment to be %s instead it was %s", api.ERX_STATUS_ERROR, linkedTreatmentStatusEvent.Status)
			}

			if linkedTreatmentStatusEvent.StatusDetails != errorMessage {
				t.Fatalf("Expected the status message to be '%s instead it was '%s'", errorMessage, linkedTreatmentStatusEvent.StatusDetails)
			}
		}
	}

	// there should be one item in the doctor's queue relating to a transmission error
	pendingItems, err := testData.DataApi.GetPendingItemsInDoctorQueue(linkedTreatment.Doctor.DoctorId.Int64())
	if err != nil {
		t.Fatalf("Unable to get pending items from doctors queue: %+v", err)
	}

	if len(pendingItems) != 1 {
		t.Fatalf("Expected there to be 1 item in the doctors queue instead there were %d", len(pendingItems))
	}

	if pendingItems[0].EventType != api.EVENT_TYPE_TRANSMISSION_ERROR {
		t.Fatalf("Expected the one item in the doctors queue to be of type %s instead it was of type %s", api.EVENT_TYPE_TRANSMISSION_ERROR, pendingItems[0].EventType)
	}
}

func TestCheckingStatusOfMultipleRefillRequestsAtOnce(t *testing.T) {
	if err := CheckIfRunningLocally(t); err == CannotRunTestLocally {
		return
	}
	testData := SetupIntegrationTest(t)
	defer TearDownIntegrationTest(t, testData)

	// create doctor with clinicianId specicified
	doctor := createDoctorWithClinicianId(testData, t)

	approvedRefillRequestPrescriptionId := int64(101010)
	approvedRefillAmount := int64(10)

	// add pharmacy to database so that it can be linked to treatment that is added
	//  Get StubErx to return pharmacy in the GetPharmacyDetails call
	pharmacyToReturn := &pharmacy.PharmacyData{
		SourceId:     "1234",
		Source:       pharmacy.PHARMACY_SOURCE_SURESCRIPTS,
		Name:         "Walgreens",
		AddressLine1: "116 New Montgomery",
		City:         "San Francisco",
		State:        "CA",
		Postal:       "94115",
	}

	// Get StubErx to return patient details in the GetPatientDetails call
	patientToReturn := &common.Patient{
		FirstName:    "Test",
		LastName:     "TestLastName",
<<<<<<< HEAD
		Dob:          encoding.Dob{Month: 1, Year: 1967, Day: 1},
		Email:        "test@test.com",
		Gender:       "male",
		ZipCode:      "90210",
		ERxPatientId: encoding.NewObjectId(12345),
=======
		Dob:          common.Dob{Month: 1, Year: 1967, Day: 1},
		Email:        "test@test.com",
		Gender:       "male",
		ZipCode:      "90210",
		ERxPatientId: common.NewObjectId(12345),
>>>>>>> 2fbc83b0
	}

	err := testData.DataApi.AddPharmacy(pharmacyToReturn)
	if err != nil {
		t.Fatal("Unable to store pharmacy in db: " + err.Error())
	}

	testTime := time.Now()

	prescriptionIdForRequestedPrescription := int64(123456)
	fiveMinutesBeforeTestTime := testTime.Add(-5 * time.Minute)
	refillRequestQueueItemId := int64(12345)
	refillRequests := make([]*common.RefillRequestItem, 0)
	for i := int64(0); i < 4; i++ {
		// Get StubErx to return refill requests in the refillRequest call
		refillRequestItem := &common.RefillRequestItem{
			RxRequestQueueItemId:      refillRequestQueueItemId + i,
			ReferenceNumber:           "TestReferenceNumber",
			PharmacyRxReferenceNumber: "TestRxReferenceNumber",
			ErxPatientId:              12345,
			PatientAddedForRequest:    true,
			RequestDateStamp:          testTime,
			ClinicianId:               clinicianId,
			RequestedPrescription: &common.Treatment{
				DrugDBIds: map[string]string{
					erx.LexiDrugSynId:     "1234",
					erx.LexiGenProductId:  "12345",
					erx.LexiSynonymTypeId: "123556",
					erx.NDC:               "2415",
				},
				DosageStrength:       "10 mg",
				DaysSupply:           encoding.NullInt64{},
				DispenseValue:        5,
				OTC:                  false,
				SubstitutionsAllowed: true,
				ERx: &common.ERxData{
					ErxSentDate:         &fiveMinutesBeforeTestTime,
					DoseSpotClinicianId: clinicianId,
					PrescriptionId:      encoding.NewObjectId(prescriptionIdForRequestedPrescription + i),
					ErxPharmacyId:       1234,
				},
			},
			DispensedPrescription: &common.Treatment{
				DrugDBIds: map[string]string{
					"drug_db_id_1": "1234",
					"drug_db_id_2": "12345",
				},
				DrugName:                "Teting (This - Drug)",
				DosageStrength:          "10 mg",
				DispenseValue:           5,
				DispenseUnitDescription: "Tablet",
<<<<<<< HEAD
				NumberRefills: encoding.NullInt64{
					IsValid:    true,
					Int64Value: 5,
				},
				SubstitutionsAllowed: false,
				DaysSupply: encoding.NullInt64{
					IsValid:    true,
					Int64Value: 5,
				}, PatientInstructions: "Take once daily",
				OTC: false,
=======
				NumberRefills:           5,
				SubstitutionsAllowed:    false,
				DaysSupply:              10,
				PatientInstructions:     "Take once daily",
				OTC:                     false,
>>>>>>> 2fbc83b0
				ERx: &common.ERxData{
					DoseSpotClinicianId: clinicianId,
					PrescriptionId:      encoding.NewObjectId(5504),
					PrescriptionStatus:  "Requested",
					ErxPharmacyId:       1234,
					ErxLastDateFilled:   &testTime,
				},
			},
		}
		refillRequests = append(refillRequests, refillRequestItem)
	}

	stubErxAPI := &erx.StubErxService{
		PharmacyDetailsToReturn:      pharmacyToReturn,
		PatientDetailsToReturn:       patientToReturn,
		RefillRxRequestQueueToReturn: []*common.RefillRequestItem{refillRequests[0]},
		RefillRequestPrescriptionIds: map[int64]int64{
			refillRequestQueueItemId: approvedRefillRequestPrescriptionId,
		},
		PrescriptionIdToPrescriptionStatuses: map[int64][]common.StatusEvent{
			approvedRefillRequestPrescriptionId: []common.StatusEvent{common.StatusEvent{
				Status: api.ERX_STATUS_SENT,
			},
			},
		},
	}

	// Call the Consume method so that the first refill request gets added to the system
	app_worker.PerformRefillRecquestCheckCycle(testData.DataApi, stubErxAPI, metrics.NewCounter(), metrics.NewCounter(), "test")

	refillRequestStatuses, err := testData.DataApi.GetPendingRefillRequestStatusEventsForClinic()
	if err != nil {
		t.Fatal("Unable to successfully get the pending refill requests stauses from the db: " + err.Error())
	}

	refillRequest, err := testData.DataApi.GetRefillRequestFromId(refillRequestStatuses[0].ItemId)
	if err != nil {
		t.Fatal("Unable to get refill request that was just added: ", err.Error())
	}

	// lets go ahead and approve this refill request
	comment := "this is a test"
	requestData := apiservice.DoctorRefillRequestRequestData{
		RefillRequestId:      encoding.NewObjectId(refillRequest.Id),
		Action:               "approve",
		ApprovedRefillAmount: approvedRefillAmount,
		Comments:             comment,
	}

	erxStatusQueue := &common.SQSQueue{}

	stubSqs := &sqs.StubSQS{}
	erxStatusQueue.QueueService = stubSqs
	erxStatusQueue.QueueUrl = "local-erx"

	doctorRefillRequestsHandler := &apiservice.DoctorRefillRequestHandler{
		DataApi:        testData.DataApi,
		ErxApi:         stubErxAPI,
		ErxStatusQueue: erxStatusQueue,
	}

	// sleep for a brief moment before approving so that
	// the items are ordered correctly for the rx history (in the real world they would not be approved in the same exact millisecond they are sent in)
	time.Sleep(1 * time.Second)

	ts := httptest.NewServer(doctorRefillRequestsHandler)
	defer ts.Close()

	jsonData, err := json.Marshal(&requestData)
	if err != nil {
		t.Fatalf("Unable to marshal json object: %+v", err)
	}

	resp, err := authPut(ts.URL, "application/json", bytes.NewReader(jsonData), doctor.AccountId.Int64())
	if err != nil {
		t.Fatal("Unable to make successful request to approve refill request: " + err.Error())
	}

	if resp.StatusCode != http.StatusOK {
		t.Fatal("Unable to make successful request to approve refill request: ")
	}

	refillRequest, err = testData.DataApi.GetRefillRequestFromId(refillRequest.Id)
	if err != nil {
		t.Fatal("Unable to get refill request after approving request: " + err.Error())
	}

	// now lets go ahead and ensure that the refill request is successfully sent to the pharmacy
	app_worker.ConsumeMessageFromQueue(testData.DataApi, stubErxAPI, erxStatusQueue, metrics.NewBiasedHistogram(), metrics.NewCounter(), metrics.NewCounter())

	// now, lets go ahead and get 3 refill requests queued up for the clinic
	stubErxAPI.RefillRxRequestQueueToReturn = refillRequests[1:]
	stubErxAPI.RefillRequestPrescriptionIds = map[int64]int64{
		refillRequestQueueItemId:     approvedRefillRequestPrescriptionId,
		refillRequestQueueItemId + 1: approvedRefillRequestPrescriptionId + 1,
		refillRequestQueueItemId + 2: approvedRefillRequestPrescriptionId + 2,
		refillRequestQueueItemId + 3: approvedRefillRequestPrescriptionId + 3,
	}
	stubErxAPI.PrescriptionIdToPrescriptionStatuses = map[int64][]common.StatusEvent{
		approvedRefillRequestPrescriptionId: []common.StatusEvent{common.StatusEvent{
			Status: api.ERX_STATUS_SENT,
		},
		},
		approvedRefillRequestPrescriptionId + 1: []common.StatusEvent{common.StatusEvent{
			Status: api.ERX_STATUS_SENT,
		},
		},
		approvedRefillRequestPrescriptionId + 2: []common.StatusEvent{common.StatusEvent{
			Status: api.ERX_STATUS_SENT,
		},
		},
		approvedRefillRequestPrescriptionId + 3: []common.StatusEvent{common.StatusEvent{
			Status: api.ERX_STATUS_SENT,
		},
		},
	}

	app_worker.PerformRefillRecquestCheckCycle(testData.DataApi, stubErxAPI, metrics.NewCounter(), metrics.NewCounter(), "test")
	refillRequestStatuses, err = testData.DataApi.GetPendingRefillRequestStatusEventsForClinic()
	if err != nil {
		t.Fatal("Unable to successfully get the pending refill requests stauses from the db: " + err.Error())
	}

	if len(refillRequestStatuses) != 3 {
		t.Fatalf("Expected 3 refill requests to be queued up in the REQUESTED state, instead we have %d", len(refillRequestStatuses))
	}

	// now lets go ahead and approve all of the refill requests
	// sleep for a brief moment before approving so that
	// the items are ordered correctly for the rx history (in the real world they would not be approved in the same exact millisecond they are sent in)
	time.Sleep(1 * time.Second)

	// go ahead and approve all remaining refill requests
	for i := 0; i < len(refillRequestStatuses); i++ {

		requestData.RefillRequestId = encoding.NewObjectId(refillRequestStatuses[i].ItemId)
		jsonData, err = json.Marshal(&requestData)
		if err != nil {
			t.Fatalf("Unable to marshal json object: %+v", err)
		}

		resp, err = authPut(ts.URL, "application/x-www-form-urlencoded", bytes.NewReader(jsonData), doctor.AccountId.Int64())
		if err != nil {
			t.Fatal("Unable to make successful request to approve refill request: " + err.Error())
		}

		if resp.StatusCode != http.StatusOK {
			t.Fatal("Unable to make successful request to approve refill request: ")
		}
	}

	// now lets go ahead and ensure that the refill request is successfully sent to the pharmacy
	app_worker.ConsumeMessageFromQueue(testData.DataApi, stubErxAPI, erxStatusQueue, metrics.NewBiasedHistogram(), metrics.NewCounter(), metrics.NewCounter())

	// all 3 refill requests should not have 3 items in the rx history
	refillRequestStatusEvents, err := testData.DataApi.GetRefillStatusEventsForRefillRequest(refillRequestStatuses[0].ItemId)
	if err != nil {
		t.Fatal("Error while trying to get refill request status events: " + err.Error())
	}

	if len(refillRequestStatusEvents) != 3 {
		t.Fatalf("Expected 3 refill request events instead got %d", len(refillRequestStatusEvents))
	}

	refillRequestStatusEvents, err = testData.DataApi.GetRefillStatusEventsForRefillRequest(refillRequestStatuses[1].ItemId)
	if err != nil {
		t.Fatal("Error while trying to get refill request status events: " + err.Error())
	}

	if len(refillRequestStatusEvents) != 3 {
		t.Fatalf("Expected 3 refill request events instead got %d", len(refillRequestStatusEvents))
	}

	refillRequestStatusEvents, err = testData.DataApi.GetRefillStatusEventsForRefillRequest(refillRequestStatuses[2].ItemId)
	if err != nil {
		t.Fatal("Error while trying to get refill request status events: " + err.Error())
	}

	if len(refillRequestStatusEvents) != 3 {
		t.Fatalf("Expected 3 refill request events instead got %d", len(refillRequestStatusEvents))
	}

	if stubSqs.MsgQueue[erxStatusQueue.QueueUrl].Len() != 2 {
		t.Fatalf("Expected 2 items to remain in the msg queue instead got %d", len(stubSqs.MsgQueue))
	}

	// now lets go ahead and ensure that the refill request is successfully sent to the pharmacy
	app_worker.ConsumeMessageFromQueue(testData.DataApi, stubErxAPI, erxStatusQueue, metrics.NewBiasedHistogram(), metrics.NewCounter(), metrics.NewCounter())

	if stubSqs.MsgQueue[erxStatusQueue.QueueUrl].Len() != 1 {
		t.Fatalf("Expected 1 item to remain in the msg queue instead got %d", len(stubSqs.MsgQueue))
	}

	// now lets go ahead and ensure that the refill request is successfully sent to the pharmacy
	app_worker.ConsumeMessageFromQueue(testData.DataApi, stubErxAPI, erxStatusQueue, metrics.NewBiasedHistogram(), metrics.NewCounter(), metrics.NewCounter())

	if stubSqs.MsgQueue[erxStatusQueue.QueueUrl].Len() != 0 {
		t.Fatalf("Expected 0 item to remain in the msg queue instead got %d", len(stubSqs.MsgQueue))
	}
}

func TestRefillRequestComingFromDifferentPharmacyThanDispensedPrescription(t *testing.T) {
	if err := CheckIfRunningLocally(t); err == CannotRunTestLocally {
		return
	}
	testData := SetupIntegrationTest(t)
	defer TearDownIntegrationTest(t, testData)

	// create doctor with clinicianId specicified
	doctor := createDoctorWithClinicianId(testData, t)

	signedupPatientResponse := SignupRandomTestPatient(t, testData.DataApi, testData.AuthApi)
	erxPatientId := int64(60)

	// add an erx patient id to the patient
	err := testData.DataApi.UpdatePatientWithERxPatientId(signedupPatientResponse.Patient.PatientId.Int64(), erxPatientId)
	if err != nil {
		t.Fatal("Unable to update patient with erx patient id : " + err.Error())
	}

	// add pharmacy to database so that it can be linked to treatment that is added
	//  Get StubErx to return pharmacy in the GetPharmacyDetails call
	pharmacyToReturn := &pharmacy.PharmacyData{
		SourceId:     "1234",
		Source:       pharmacy.PHARMACY_SOURCE_SURESCRIPTS,
		Name:         "Walgreens",
		AddressLine1: "116 New Montgomery",
		City:         "San Francisco",
		State:        "CA",
		Postal:       "94115",
	}

	anotherPharmacyToAdd := &pharmacy.PharmacyData{
		SourceId:     "12345678",
		Source:       pharmacy.PHARMACY_SOURCE_SURESCRIPTS,
		Name:         "Walgreens",
		AddressLine1: "116 New Montgomery",
		City:         "San Francisco",
		State:        "CA",
		Postal:       "94115",
	}

	err = testData.DataApi.AddPharmacy(pharmacyToReturn)
	if err != nil {
		t.Fatal("Unable to store pharmacy in db: " + err.Error())
	}

	err = testData.DataApi.AddPharmacy(anotherPharmacyToAdd)
	if err != nil {
		t.Fatal("Unable to store pharmacy in db: " + err.Error())
	}

	patientVisitResponse := CreatePatientVisitForPatient(signedupPatientResponse.Patient.PatientId.Int64(), testData, t)
	// start a new treatemtn plan for the patient visit
	treatmentPlanId, err := testData.DataApi.StartNewTreatmentPlanForPatientVisit(signedupPatientResponse.Patient.PatientId.Int64(),
		patientVisitResponse.PatientVisitId, doctor.DoctorId.Int64())
	if err != nil {
		t.Fatal("Unable to start new treatment plan for patient visit " + err.Error())
	}

	testTime := time.Now()

	treatment1 := &common.Treatment{
		DrugDBIds: map[string]string{
			erx.LexiDrugSynId:     "1234",
			erx.LexiGenProductId:  "12345",
			erx.LexiSynonymTypeId: "123556",
			erx.NDC:               "2415",
		},
		DrugName:                "Teting (This - Drug)",
		DosageStrength:          "10 mg",
		DispenseValue:           5,
		DispenseUnitDescription: "Tablet",
<<<<<<< HEAD
		DispenseUnitId:          encoding.NewObjectId(19),
		NumberRefills: encoding.NullInt64{
			IsValid:    true,
			Int64Value: 5,
		},
		SubstitutionsAllowed: false,
		DaysSupply: encoding.NullInt64{
			IsValid:    true,
			Int64Value: 5,
		}, PatientInstructions: "Take once daily",
		OTC: false,
=======
		DispenseUnitId:          common.NewObjectId(19),
		NumberRefills:           5,
		SubstitutionsAllowed:    false,
		DaysSupply:              10,
		PatientInstructions:     "Take once daily",
		OTC:                     false,
>>>>>>> 2fbc83b0
		ERx: &common.ERxData{
			ErxLastDateFilled:  &testTime,
			PrescriptionId:     encoding.NewObjectId(5504),
			PrescriptionStatus: "Requested",
			ErxPharmacyId:      1234,
			PharmacyLocalId:    encoding.NewObjectId(pharmacyToReturn.LocalId),
		},
	}

	// add this treatment to the treatment plan
	err = testData.DataApi.AddTreatmentsForPatientVisit([]*common.Treatment{treatment1}, doctor.DoctorId.Int64(), treatmentPlanId, signedupPatientResponse.Patient.PatientId.Int64())
	if err != nil {
		t.Fatal("Unable to add treatment for patient visit: " + err.Error())
	}

	// insert erxStatusEvent for this treatment to indicate that it was sent
	_, err = testData.DB.Exec(`insert into erx_status_events (treatment_id, erx_status, creation_date, status) values (?,?,?,?)`, treatment1.Id.Int64(), api.ERX_STATUS_SENT, testTime, "ACTIVE")
	if err != nil {
		t.Fatal("Unable to insert erx_status_events x`")
	}

	// update the treatment with prescription id and pharmacy id for where prescription was routed
	_, err = testData.DB.Exec(`update treatment set erx_id = ?, pharmacy_id=? where id = ?`, treatment1.ERx.PrescriptionId.Int64(), pharmacyToReturn.LocalId, treatment1.Id.Int64())
	if err != nil {
		t.Fatal("Unable to update treatment with erx id: " + err.Error())
	}

	prescriptionIdForRequestedPrescription := int64(123456)
	fiveMinutesBeforeTestTime := testTime.Add(-5 * time.Minute)
	// Get StubErx to return refill requests in the refillRequest call
	refillRequestItem := &common.RefillRequestItem{
		RxRequestQueueItemId:      12345,
		ReferenceNumber:           "TestReferenceNumber",
		PharmacyRxReferenceNumber: "TestRxReferenceNumber",
		ErxPatientId:              erxPatientId,
		PatientAddedForRequest:    false,
		RequestDateStamp:          testTime,
		ClinicianId:               clinicianId,
		RequestedPrescription: &common.Treatment{
			DrugDBIds: map[string]string{
				erx.LexiDrugSynId:     "1234",
				erx.LexiGenProductId:  "12345",
				erx.LexiSynonymTypeId: "123556",
				erx.NDC:               "2415",
			},
			DosageStrength:       "10 mg",
			DaysSupply:           encoding.NullInt64{},
			DispenseValue:        5,
			OTC:                  false,
			SubstitutionsAllowed: true,
			ERx: &common.ERxData{
				DoseSpotClinicianId: clinicianId,
				ErxSentDate:         &fiveMinutesBeforeTestTime,
				PrescriptionId:      encoding.NewObjectId(prescriptionIdForRequestedPrescription),
				ErxPharmacyId:       1234,
			},
		},
		DispensedPrescription: &common.Treatment{
			DrugDBIds: map[string]string{
				"drug_db_id_1": "1234",
				"drug_db_id_2": "12345",
			},
			DrugName:                "Teting (This - Drug)",
			DosageStrength:          "10 mg",
			DispenseValue:           5,
			DispenseUnitDescription: "Tablet",
<<<<<<< HEAD
			NumberRefills: encoding.NullInt64{
				IsValid:    true,
				Int64Value: 5,
			},
			SubstitutionsAllowed: false,
			DaysSupply: encoding.NullInt64{
				IsValid:    true,
				Int64Value: 5,
			}, PatientInstructions: "Take once daily",
			OTC: false,
=======
			NumberRefills:           5,
			SubstitutionsAllowed:    false,
			DaysSupply:              10,
			PatientInstructions:     "Take once daily",
			OTC:                     false,
>>>>>>> 2fbc83b0
			ERx: &common.ERxData{
				ErxLastDateFilled:   &testTime,
				PrescriptionId:      encoding.NewObjectId(5504),
				PrescriptionStatus:  "Requested",
				ErxPharmacyId:       12345678,
				DoseSpotClinicianId: clinicianId,
			},
		},
	}

	stubErxAPI := &erx.StubErxService{
		PharmacyDetailsToReturn:      pharmacyToReturn,
		RefillRxRequestQueueToReturn: []*common.RefillRequestItem{refillRequestItem},
	}

	// Call the Consume method
	app_worker.PerformRefillRecquestCheckCycle(testData.DataApi, stubErxAPI, metrics.NewCounter(), metrics.NewCounter(), "test")

	var count int64
	err = testData.DB.QueryRow(`select count(*) from requested_treatment`).Scan(&count)
	if err != nil {
		t.Fatal("Unable to get a count for the unumber of treatments in the requested_treatment table " + err.Error())
	}
	if count == 0 {
		t.Fatalf("Expected there to be a requested treatment, but got none")
	}

	// There should be a status entry in the refill_request_status table
	refillRequestStatuses, err := testData.DataApi.GetPendingRefillRequestStatusEventsForClinic()
	if err != nil {
		t.Fatal("Unable to successfully get the pending refill requests stauses from the db: " + err.Error())
	}

	if len(refillRequestStatuses) != 1 {
		t.Fatal("Expected there to exist 1 refill request status for the refill request just persisted")
	}

	if refillRequestStatuses[0].ItemId != refillRequestItem.Id ||
		refillRequestStatuses[0].Status != api.RX_REFILL_STATUS_REQUESTED {
		t.Fatal("Refill request status not in expected state")
	}

	// There should be a pending entry in the doctor's queue
	pendingItems, err := testData.DataApi.GetPendingItemsInDoctorQueue(doctor.DoctorId.Int64())
	if err != nil {
		t.Fatal("Unable to get pending items from doctor queue: " + err.Error())
	}

	if len(pendingItems) != 1 {
		t.Fatal("Expected there to exist 1 pending item in the doctor's queue which is the refill request")
	}

	if pendingItems[0].EventType != api.EVENT_TYPE_REFILL_REQUEST ||
		pendingItems[0].ItemId != refillRequestStatuses[0].ItemId {
		t.Fatal("Pending item found in the doctor's queue is not the expected item")
	}

	refillRequest, err := testData.DataApi.GetRefillRequestFromId(refillRequestStatuses[0].ItemId)
	if err != nil {
		t.Fatal("Unable to get refill request that was just added: ", err.Error())
	}

	if refillRequest.DispensedPrescription == nil {
		t.Fatalf("Dispensed prescription was null for the refill request when it shouldn't be")
	}

	if refillRequest.RequestedPrescription == nil {
		t.Fatal("Requested prescription was null for refill request when it shouldn't be")
	}

	if refillRequest.RequestedPrescription.OriginatingTreatmentId == 0 {
		t.Fatal("Requested prescription should be one that was found in our system, but instead its indicated to be unlinked")
	}

	if refillRequest.Patient == nil {
		t.Fatal("Refill request expected to have patient demographics attached to it instead it doesnt")
	}

	if refillRequest.Patient.Status != api.PATIENT_REGISTERED {
		t.Fatal("Patient requesting refill expected to be in our system instead the indication is that it was an unlinked patient")
	}

	if refillRequest.RequestedPrescription.ERx.Pharmacy == nil || refillRequest.DispensedPrescription.ERx.Pharmacy == nil {
		t.Fatal("Expected pharmacy object to be present for requested and dispensed prescriptions")
	}

	if refillRequest.RequestedPrescription.ERx.Pharmacy.SourceId == refillRequest.DispensedPrescription.ERx.Pharmacy.SourceId {
		t.Fatal("Expected the pharmacies to be different between the requested and the dispensed prescriptions")
	}
}

func TestNewRefillRequestWithUnlinkedTreatmentAndLinkedPatient(t *testing.T) {
	if err := CheckIfRunningLocally(t); err == CannotRunTestLocally {
		return
	}
	testData := SetupIntegrationTest(t)
	defer TearDownIntegrationTest(t, testData)

	// create doctor with clinicianId specicified
	doctor := createDoctorWithClinicianId(testData, t)

	signedupPatientResponse := SignupRandomTestPatient(t, testData.DataApi, testData.AuthApi)
	erxPatientId := int64(60)

	// add an erx patient id to the patient
	err := testData.DataApi.UpdatePatientWithERxPatientId(signedupPatientResponse.Patient.PatientId.Int64(), erxPatientId)
	if err != nil {
		t.Fatal("Unable to update patient with erx patient id : " + err.Error())
	}
	prescriptionIdForRequestedPrescription := int64(5504)
	testTime := time.Now()
	// Get StubErx to return refill requests in the refillRequest call
	refillRequestItem := &common.RefillRequestItem{
		RxRequestQueueItemId:      12345,
		ReferenceNumber:           "TestReferenceNumber",
		PharmacyRxReferenceNumber: "TestRxReferenceNumber",
		ErxPatientId:              erxPatientId,
		PatientAddedForRequest:    false,
		RequestDateStamp:          testTime,
		ClinicianId:               clinicianId,
		RequestedPrescription: &common.Treatment{
			DrugDBIds: map[string]string{
				erx.LexiDrugSynId:     "1234",
				erx.LexiGenProductId:  "12345",
				erx.LexiSynonymTypeId: "123556",
				erx.NDC:               "2415",
			},
			DrugName:                "Teting (This - Drug)",
			DosageStrength:          "10 mg",
			DispenseValue:           5,
			DispenseUnitDescription: "Tablet",
<<<<<<< HEAD
			NumberRefills: encoding.NullInt64{
				IsValid:    true,
				Int64Value: 5,
			},
			SubstitutionsAllowed: false,
			DaysSupply:           encoding.NullInt64{},
			PatientInstructions:  "Take once daily",
			OTC:                  false,
=======
			NumberRefills:           5,
			SubstitutionsAllowed:    false,
			DaysSupply:              10,
			PatientInstructions:     "Take once daily",
			OTC:                     false,
>>>>>>> 2fbc83b0
			ERx: &common.ERxData{
				DoseSpotClinicianId: clinicianId,
				ErxSentDate:         &testTime,
				PrescriptionId:      encoding.NewObjectId(prescriptionIdForRequestedPrescription),
				PrescriptionStatus:  "Requested",
				ErxPharmacyId:       123,
			},
		},
		DispensedPrescription: &common.Treatment{
			DrugDBIds: map[string]string{
				"drug_db_id_1": "1234",
				"drug_db_id_2": "12345",
			},
			DrugName:                "Teting (This - Drug)",
			DosageStrength:          "10 mg",
			DispenseValue:           5,
			DispenseUnitDescription: "Tablet",
<<<<<<< HEAD
			NumberRefills: encoding.NullInt64{
				IsValid:    true,
				Int64Value: 5,
			},
			SubstitutionsAllowed: false,
			DaysSupply: encoding.NullInt64{
				IsValid:    true,
				Int64Value: 5,
			},
			PatientInstructions: "Take once daily",
			OTC:                 false,
=======
			NumberRefills:           5,
			SubstitutionsAllowed:    false,
			DaysSupply:              10,
			PatientInstructions:     "Take once daily",
			OTC:                     false,
>>>>>>> 2fbc83b0
			ERx: &common.ERxData{
				PrescriptionId:      encoding.NewObjectId(5504),
				PrescriptionStatus:  "Requested",
				ErxPharmacyId:       123,
				ErxSentDate:         &testTime,
				DoseSpotClinicianId: clinicianId,
			},
		},
	}

	//  Get StubErx to return pharmacy in the GetPharmacyDetails call
	pharmacyToReturn := &pharmacy.PharmacyData{
		SourceId:     "1234",
		Source:       pharmacy.PHARMACY_SOURCE_SURESCRIPTS,
		Name:         "Walgreens",
		AddressLine1: "116 New Montgomery",
		City:         "San Francisco",
		State:        "CA",
		Postal:       "94115",
	}

	stubErxAPI := &erx.StubErxService{
		PharmacyDetailsToReturn:      pharmacyToReturn,
		RefillRxRequestQueueToReturn: []*common.RefillRequestItem{refillRequestItem},
		PrescriptionIdToPrescriptionStatuses: map[int64][]common.StatusEvent{
			prescriptionIdForRequestedPrescription: []common.StatusEvent{common.StatusEvent{
				Status: api.ERX_STATUS_DELETED,
			},
			},
		},
	}

	// Call the Consume method
	app_worker.PerformRefillRecquestCheckCycle(testData.DataApi, stubErxAPI, metrics.NewCounter(), metrics.NewCounter(), "test")

	// There should be an unlinked patient in the patient db
	linkedpatient, err := testData.DataApi.GetPatientFromErxPatientId(erxPatientId)
	if err != nil {
		t.Fatal("Unable to get patient based on erx patient id to verify the patient information: " + err.Error())
	}

	if linkedpatient.Status != api.PATIENT_REGISTERED {
		t.Fatal("Patient was expected to be registered but it was not")
	}

	// There should be an unlinked pharmacy treatment in the unlinked_requested_treatment db
	// There should be a dispensed treatment in the pharmacy_dispensed_treatment db
	// There should be a test pharmacy in the pharmacy_selection db
	// There should be a status entry in the refill_request_status table
	refillRequestStatuses, err := testData.DataApi.GetPendingRefillRequestStatusEventsForClinic()
	if err != nil {
		t.Fatal("Unable to successfully get the pending refill requests stauses from the db: " + err.Error())
	}

	if len(refillRequestStatuses) != 1 {
		t.Fatal("Expected there to exist 1 refill request status for the refill request just persisted")
	}

	if refillRequestStatuses[0].ItemId != refillRequestItem.Id ||
		refillRequestStatuses[0].Status != api.RX_REFILL_STATUS_REQUESTED {
		t.Fatal("Refill request status not in expected state")
	}

	// There should be a pending entry in the doctor's queue
	pendingItems, err := testData.DataApi.GetPendingItemsInDoctorQueue(doctor.DoctorId.Int64())
	if err != nil {
		t.Fatal("Unable to get pending items from doctor queue: " + err.Error())
	}

	if len(pendingItems) != 1 {
		t.Fatal("Expected there to exist 1 pending item in the doctor's queue which is the refill request")
	}

	if pendingItems[0].EventType != api.EVENT_TYPE_REFILL_REQUEST ||
		pendingItems[0].ItemId != refillRequestStatuses[0].ItemId {
		t.Fatal("Pending item found in the doctor's queue is not the expected item")
	}

	refillRequest, err := testData.DataApi.GetRefillRequestFromId(refillRequestStatuses[0].ItemId)
	if err != nil {
		t.Fatal("Unable to get refill request that was just added: ", err.Error)
	}

	if refillRequest.DispensedPrescription == nil {
		t.Fatalf("Dispensed prescription was null for the refill request when it shouldn't be")
	}

	if refillRequest.RequestedPrescription == nil {
		t.Fatal("Requested prescription was null for refill request when it shouldn't be")
	}

	if refillRequest.RequestedPrescription.OriginatingTreatmentId != 0 {
		t.Fatal("Requested prescription should be unlinked but was instead found in the system")
	}

	if refillRequest.Patient == nil {
		t.Fatal("Refill request expected to have patient demographics attached to it instead it doesnt")
	}

	if refillRequest.Patient.Status != api.PATIENT_REGISTERED {
		t.Fatal("Patient requesting refill expected to be in our system instead the indication is that it was an unlinked patient")
	}
}

func TestNewRefillRequestWithUnlinkedTreatmentAndUnlinkedPatient(t *testing.T) {
	if err := CheckIfRunningLocally(t); err == CannotRunTestLocally {
		return
	}
	testData := SetupIntegrationTest(t)
	defer TearDownIntegrationTest(t, testData)

	// create doctor with clinicianId specicified
	doctor := createDoctorWithClinicianId(testData, t)

	testTime := time.Now()
	// Get StubErx to return refill requests in the refillRequest call
	refillRequestItem := &common.RefillRequestItem{
		RxRequestQueueItemId:      12345,
		ReferenceNumber:           "TestReferenceNumber",
		PharmacyRxReferenceNumber: "TestRxReferenceNumber",
		ErxPatientId:              555,
		PatientAddedForRequest:    true,
		RequestDateStamp:          testTime,
		ClinicianId:               clinicianId,
		RequestedPrescription: &common.Treatment{
			DrugDBIds: map[string]string{
				erx.LexiDrugSynId:     "1234",
				erx.LexiGenProductId:  "12345",
				erx.LexiSynonymTypeId: "123556",
				erx.NDC:               "2415",
			},
			DrugName:                "Teting (This - Drug)",
			DosageStrength:          "10 mg",
			DispenseValue:           5,
			DispenseUnitDescription: "Tablet",
<<<<<<< HEAD
			NumberRefills: encoding.NullInt64{
				IsValid:    true,
				Int64Value: 5,
			},
			SubstitutionsAllowed: false,
			DaysSupply: encoding.NullInt64{
				IsValid:    true,
				Int64Value: 5,
			}, PatientInstructions: "Take once daily",
			OTC: false,
=======
			NumberRefills:           5,
			SubstitutionsAllowed:    false,
			DaysSupply:              10,
			PatientInstructions:     "Take once daily",
			OTC:                     false,
>>>>>>> 2fbc83b0
			ERx: &common.ERxData{
				DoseSpotClinicianId: clinicianId,
				ErxSentDate:         &testTime,
				PrescriptionId:      encoding.NewObjectId(5504),
				PrescriptionStatus:  "Requested",
				ErxPharmacyId:       123,
			},
		},
		DispensedPrescription: &common.Treatment{
			DrugDBIds: map[string]string{
				erx.LexiDrugSynId:     "1234",
				erx.LexiGenProductId:  "12345",
				erx.LexiSynonymTypeId: "123556",
				erx.NDC:               "2415",
			},
			DrugName:                "Teting (This - Drug)",
			DosageStrength:          "10 mg",
			DispenseValue:           5,
			DispenseUnitDescription: "Tablet",
<<<<<<< HEAD
			DaysSupply: encoding.NullInt64{
				IsValid:    true,
				Int64Value: 5,
			},
			NumberRefills: encoding.NullInt64{
				IsValid:    true,
				Int64Value: 5,
			},
			SubstitutionsAllowed: false,
			PatientInstructions:  "Take once daily",
			OTC:                  false,
=======
			NumberRefills:           5,
			SubstitutionsAllowed:    false,
			DaysSupply:              10,
			PatientInstructions:     "Take once daily",
			OTC:                     false,
>>>>>>> 2fbc83b0
			ERx: &common.ERxData{
				DoseSpotClinicianId: clinicianId,
				PrescriptionId:      encoding.NewObjectId(5504),
				PrescriptionStatus:  "Requested",
				ErxPharmacyId:       123,
				ErxSentDate:         &testTime,
			},
		},
	}

	//  Get StubErx to return pharmacy in the GetPharmacyDetails call
	pharmacyToReturn := &pharmacy.PharmacyData{
		SourceId:     "1234",
		Source:       pharmacy.PHARMACY_SOURCE_SURESCRIPTS,
		Name:         "Walgreens",
		AddressLine1: "116 New Montgomery",
		City:         "San Francisco",
		State:        "CA",
		Postal:       "94115",
	}

	// Get StubErx to return patient details in the GetPatientDetails call
	patientToReturn := &common.Patient{
		FirstName:    "Test",
		LastName:     "TestLastName",
<<<<<<< HEAD
		Dob:          encoding.Dob{Year: 2013, Month: 8, Day: 9},
		Email:        "test@test.com",
		Gender:       "male",
		ZipCode:      "90210",
		ERxPatientId: encoding.NewObjectId(12345),
=======
		Dob:          common.Dob{Year: 2013, Month: 8, Day: 9},
		Email:        "test@test.com",
		Gender:       "male",
		ZipCode:      "90210",
		ERxPatientId: common.NewObjectId(12345),
>>>>>>> 2fbc83b0
		Pharmacy:     pharmacyToReturn,
	}

	stubErxAPI := &erx.StubErxService{
		PatientDetailsToReturn:       patientToReturn,
		PharmacyDetailsToReturn:      pharmacyToReturn,
		RefillRxRequestQueueToReturn: []*common.RefillRequestItem{refillRequestItem},
	}

	// Call the Consume method
	app_worker.PerformRefillRecquestCheckCycle(testData.DataApi, stubErxAPI, metrics.NewCounter(), metrics.NewCounter(), "test")

	// There should be an unlinked patient in the patient db
	unlinkedPatient, err := testData.DataApi.GetPatientFromErxPatientId(patientToReturn.ERxPatientId.Int64())
	if err != nil {
		t.Fatal("Unable to get patient based on erx patient id to verify the patient information: " + err.Error())
	}

	if unlinkedPatient.Status != api.PATIENT_UNLINKED {
		t.Fatal("Patient was expected to be unlinked but it was not")
	}

	// ensure that the patient has a preferred pharmacy
	if unlinkedPatient.Pharmacy == nil {
		t.Fatalf("Expected patient to have a preferred pharmacy instead it has none")
	}

	if unlinkedPatient.Pharmacy.SourceId != "1234" {
		t.Fatalf("Expected patients preferred pharmacy to have id %s instead it had id %s", "1234", unlinkedPatient.Pharmacy.SourceId)
	}

	// There should be an unlinked pharmacy treatment in the unlinked_requested_treatment db
	// There should be a dispensed treatment in the pharmacy_dispensed_treatment db
	// There should be a test pharmacy in the pharmacy_selection db

	// There should be a status entry in the refill_request_status table
	refillRequestStatuses, err := testData.DataApi.GetPendingRefillRequestStatusEventsForClinic()
	if err != nil {
		t.Fatal("Unable to successfully get the pending refill requests stauses from the db: " + err.Error())
	}

	if len(refillRequestStatuses) != 1 {
		t.Fatal("Expected there to exist 1 refill request status for the refill request just persisted")
	}

	if refillRequestStatuses[0].ItemId != refillRequestItem.Id ||
		refillRequestStatuses[0].Status != api.RX_REFILL_STATUS_REQUESTED {
		t.Fatal("Refill request status not in expected state")
	}

	// There should be a pending entry in the doctor's queue
	pendingItems, err := testData.DataApi.GetPendingItemsInDoctorQueue(doctor.DoctorId.Int64())
	if err != nil {
		t.Fatal("Unable to get pending items from doctor queue: " + err.Error())
	}

	if len(pendingItems) != 1 {
		t.Fatal("Expected there to exist 1 pending item in the doctor's queue which is the refill request")
	}

	if pendingItems[0].EventType != api.EVENT_TYPE_REFILL_REQUEST ||
		pendingItems[0].ItemId != refillRequestStatuses[0].ItemId {
		t.Fatal("Pending item found in the doctor's queue is not the expected item")
	}

	refillRequest, err := testData.DataApi.GetRefillRequestFromId(refillRequestStatuses[0].ItemId)
	if err != nil {
		t.Fatal("Unable to get refill request that was just added: ", err.Error)
	}

	if refillRequest.DispensedPrescription == nil {
		t.Fatalf("Dispensed prescription was null for the refill request when it shouldn't be")
	}

	if refillRequest.RequestedPrescription == nil {
		t.Fatal("Requested prescription was null for refill request when it shouldn't be")
	}

	if refillRequest.RequestedPrescription.OriginatingTreatmentId != 0 {
		t.Fatal("Requested prescription should be unlinked but was instead found in the system")
	}

	if refillRequest.Patient == nil {
		t.Fatal("Refill request expected to have patient demographics attached to it instead it doesnt")
	}

	if refillRequest.Patient.Status != api.PATIENT_UNLINKED {
		t.Fatal("patient should be unlinked but instead it was flagged as registered in our system")
	}

	if refillRequest.RequestedPrescription.Doctor == nil || refillRequest.DispensedPrescription.Doctor == nil {
		t.Fatal("Expected doctor object to be present for the requested and dispensed prescription")
	}

}

func createDoctorWithClinicianId(testData TestData, t *testing.T) *common.Doctor {
	signedupDoctorResponse, _, _ := SignupRandomTestDoctor(t, testData.DataApi, testData.AuthApi)
	_, err := testData.DB.Exec(`update doctor set clinician_id = ? where id = ?`, clinicianId, signedupDoctorResponse.DoctorId)
	if err != nil {
		t.Fatal("Unable to assign a clinicianId to the doctor: " + err.Error())
	}

	doctor, err := testData.DataApi.GetDoctorFromId(signedupDoctorResponse.DoctorId)
	if err != nil {
		t.Fatal("Unable to get doctor based on id: " + err.Error())
	}

	return doctor
}<|MERGE_RESOLUTION|>--- conflicted
+++ resolved
@@ -85,7 +85,6 @@
 		DosageStrength:          "10 mg",
 		DispenseValue:           5,
 		DispenseUnitDescription: "Tablet",
-<<<<<<< HEAD
 		DispenseUnitId:          encoding.NewObjectId(19),
 		NumberRefills: encoding.NullInt64{
 			IsValid:    true,
@@ -98,14 +97,7 @@
 		},
 		PatientInstructions: "Take once daily",
 		OTC:                 false,
-=======
-		DispenseUnitId:          common.NewObjectId(19),
-		NumberRefills:           5,
-		SubstitutionsAllowed:    false,
-		DaysSupply:              10,
-		PatientInstructions:     "Take once daily",
-		OTC:                     false,
->>>>>>> 2fbc83b0
+
 		ERx: &common.ERxData{
 			PrescriptionId:     encoding.NewObjectId(5504),
 			PrescriptionStatus: "Requested",
@@ -171,7 +163,6 @@
 			DosageStrength:          "10 mg",
 			DispenseValue:           5,
 			DispenseUnitDescription: "Tablet",
-<<<<<<< HEAD
 			NumberRefills: encoding.NullInt64{
 				IsValid:    true,
 				Int64Value: 5,
@@ -182,13 +173,6 @@
 				Int64Value: 10,
 			}, PatientInstructions: "Take once daily",
 			OTC: false,
-=======
-			NumberRefills:           5,
-			SubstitutionsAllowed:    false,
-			DaysSupply:              10,
-			PatientInstructions:     "Take once daily",
-			OTC:                     false,
->>>>>>> 2fbc83b0
 			ERx: &common.ERxData{
 				ErxLastDateFilled:   &testTime,
 				PrescriptionId:      encoding.NewObjectId(5504),
@@ -311,19 +295,11 @@
 	patientToReturn := &common.Patient{
 		FirstName:    "Test",
 		LastName:     "TestLastName",
-<<<<<<< HEAD
 		Dob:          encoding.Dob{Day: 11, Month: 11, Year: 1980},
 		Email:        "test@test.com",
 		Gender:       "male",
 		ZipCode:      "90210",
 		ERxPatientId: encoding.NewObjectId(12345),
-=======
-		Dob:          common.Dob{Day: 11, Month: 11, Year: 1980},
-		Email:        "test@test.com",
-		Gender:       "male",
-		ZipCode:      "90210",
-		ERxPatientId: common.NewObjectId(12345),
->>>>>>> 2fbc83b0
 	}
 
 	err := testData.DataApi.AddPharmacy(pharmacyToReturn)
@@ -372,7 +348,6 @@
 			DosageStrength:          "10 mg",
 			DispenseValue:           5,
 			DispenseUnitDescription: "Tablet",
-<<<<<<< HEAD
 			NumberRefills: encoding.NullInt64{
 				IsValid:    true,
 				Int64Value: 5,
@@ -383,13 +358,6 @@
 				Int64Value: 5,
 			}, PatientInstructions: "Take once daily",
 			OTC: false,
-=======
-			NumberRefills:           5,
-			SubstitutionsAllowed:    false,
-			DaysSupply:              10,
-			PatientInstructions:     "Take once daily",
-			OTC:                     false,
->>>>>>> 2fbc83b0
 			ERx: &common.ERxData{
 				ErxLastDateFilled:   &testTime,
 				DoseSpotClinicianId: clinicianId,
@@ -569,19 +537,11 @@
 	patientToReturn := &common.Patient{
 		FirstName:    "Test",
 		LastName:     "TestLastName",
-<<<<<<< HEAD
 		Dob:          encoding.Dob{Year: 1987, Month: 1, Day: 22},
 		Email:        "test@test.com",
 		Gender:       "male",
 		ZipCode:      "90210",
 		ERxPatientId: encoding.NewObjectId(12345),
-=======
-		Dob:          common.Dob{Year: 1987, Month: 1, Day: 22},
-		Email:        "test@test.com",
-		Gender:       "male",
-		ZipCode:      "90210",
-		ERxPatientId: common.NewObjectId(12345),
->>>>>>> 2fbc83b0
 	}
 
 	err := testData.DataApi.AddPharmacy(pharmacyToReturn)
@@ -630,7 +590,6 @@
 			DosageStrength:          "10 mg",
 			DispenseValue:           5,
 			DispenseUnitDescription: "Tablet",
-<<<<<<< HEAD
 			NumberRefills: encoding.NullInt64{
 				IsValid:    true,
 				Int64Value: 5,
@@ -640,12 +599,6 @@
 				IsValid:    true,
 				Int64Value: 5,
 			}, PatientInstructions: "Take once daily",
-=======
-			NumberRefills:           5,
-			SubstitutionsAllowed:    false,
-			DaysSupply:              10,
-			PatientInstructions:     "Take once daily",
->>>>>>> 2fbc83b0
 
 			OTC: false,
 			ERx: &common.ERxData{
@@ -888,19 +841,11 @@
 	patientToReturn := &common.Patient{
 		FirstName:    "Test",
 		LastName:     "TestLastName",
-<<<<<<< HEAD
 		Dob:          encoding.Dob{Year: 1921, Month: 8, Day: 12},
 		Email:        "test@test.com",
 		Gender:       "male",
 		ZipCode:      "90210",
 		ERxPatientId: encoding.NewObjectId(12345),
-=======
-		Dob:          common.Dob{Year: 1921, Month: 8, Day: 12},
-		Email:        "test@test.com",
-		Gender:       "male",
-		ZipCode:      "90210",
-		ERxPatientId: common.NewObjectId(12345),
->>>>>>> 2fbc83b0
 	}
 
 	err := testData.DataApi.AddPharmacy(pharmacyToReturn)
@@ -950,7 +895,6 @@
 			DosageStrength:          "10 mg",
 			DispenseValue:           5,
 			DispenseUnitDescription: "Tablet",
-<<<<<<< HEAD
 			NumberRefills: encoding.NullInt64{
 				IsValid:    true,
 				Int64Value: 5,
@@ -961,13 +905,6 @@
 				Int64Value: 5,
 			}, PatientInstructions: "Take once daily",
 			OTC: false,
-=======
-			NumberRefills:           5,
-			SubstitutionsAllowed:    false,
-			DaysSupply:              10,
-			PatientInstructions:     "Take once daily",
-			OTC:                     false,
->>>>>>> 2fbc83b0
 			ERx: &common.ERxData{
 				ErxLastDateFilled:   &testTime,
 				PrescriptionId:      encoding.NewObjectId(5504),
@@ -1148,19 +1085,11 @@
 	patientToReturn := &common.Patient{
 		FirstName:    "Test",
 		LastName:     "TestLastName",
-<<<<<<< HEAD
 		Dob:          encoding.Dob{Month: 1, Day: 1, Year: 2000},
 		Email:        "test@test.com",
 		Gender:       "male",
 		ZipCode:      "90210",
 		ERxPatientId: encoding.NewObjectId(12345),
-=======
-		Dob:          common.Dob{Month: 1, Day: 1, Year: 2000},
-		Email:        "test@test.com",
-		Gender:       "male",
-		ZipCode:      "90210",
-		ERxPatientId: common.NewObjectId(12345),
->>>>>>> 2fbc83b0
 	}
 
 	err := testData.DataApi.AddPharmacy(pharmacyToReturn)
@@ -1210,7 +1139,6 @@
 			DosageStrength:          "10 mg",
 			DispenseValue:           5,
 			DispenseUnitDescription: "Tablet",
-<<<<<<< HEAD
 			NumberRefills: encoding.NullInt64{
 				IsValid:    true,
 				Int64Value: 5,
@@ -1221,13 +1149,6 @@
 				Int64Value: 5,
 			}, PatientInstructions: "Take once daily",
 			OTC: false,
-=======
-			NumberRefills:           5,
-			SubstitutionsAllowed:    false,
-			DaysSupply:              10,
-			PatientInstructions:     "Take once daily",
-			OTC:                     false,
->>>>>>> 2fbc83b0
 			ERx: &common.ERxData{
 				ErxLastDateFilled:   &testTime,
 				PrescriptionId:      encoding.NewObjectId(5504),
@@ -1346,19 +1267,11 @@
 	patientToReturn := &common.Patient{
 		FirstName:    "Test",
 		LastName:     "TestLastName",
-<<<<<<< HEAD
 		Dob:          encoding.Dob{Year: 1987, Month: 8, Day: 1},
 		Email:        "test@test.com",
 		Gender:       "male",
 		ZipCode:      "90210",
 		ERxPatientId: encoding.NewObjectId(12345),
-=======
-		Dob:          common.Dob{Year: 1987, Month: 8, Day: 1},
-		Email:        "test@test.com",
-		Gender:       "male",
-		ZipCode:      "90210",
-		ERxPatientId: common.NewObjectId(12345),
->>>>>>> 2fbc83b0
 	}
 
 	err := testData.DataApi.AddPharmacy(pharmacyToReturn)
@@ -1463,7 +1376,6 @@
 			DosageStrength:          "10 mg",
 			DispenseValue:           5,
 			DispenseUnitDescription: "Tablet",
-<<<<<<< HEAD
 			NumberRefills: encoding.NullInt64{
 				IsValid:    true,
 				Int64Value: 5,
@@ -1474,13 +1386,6 @@
 				Int64Value: 5,
 			}, PatientInstructions: "Take once daily",
 			OTC: false,
-=======
-			NumberRefills:           5,
-			SubstitutionsAllowed:    false,
-			DaysSupply:              10,
-			PatientInstructions:     "Take once daily",
-			OTC:                     false,
->>>>>>> 2fbc83b0
 			ERx: &common.ERxData{
 				ErxLastDateFilled:   &testTime,
 				PrescriptionId:      encoding.NewObjectId(5504),
@@ -1875,7 +1780,6 @@
 		DosageStrength:          "10 mg",
 		DispenseValue:           5,
 		DispenseUnitDescription: "Tablet",
-<<<<<<< HEAD
 		DispenseUnitId:          encoding.NewObjectId(19),
 		NumberRefills: encoding.NullInt64{
 			IsValid:    true,
@@ -1885,14 +1789,6 @@
 		DaysSupply:           encoding.NullInt64{},
 		PatientInstructions:  "Take once daily",
 		OTC:                  false,
-=======
-		DispenseUnitId:          common.NewObjectId(19),
-		NumberRefills:           5,
-		SubstitutionsAllowed:    false,
-		DaysSupply:              10,
-		PatientInstructions:     "Take once daily",
-		OTC:                     false,
->>>>>>> 2fbc83b0
 		ERx: &common.ERxData{
 			PrescriptionId:     encoding.NewObjectId(5504),
 			PrescriptionStatus: "Requested",
@@ -1958,7 +1854,6 @@
 			DosageStrength:          "10 mg",
 			DispenseValue:           5,
 			DispenseUnitDescription: "Tablet",
-<<<<<<< HEAD
 			NumberRefills: encoding.NullInt64{
 				IsValid:    true,
 				Int64Value: 5,
@@ -1970,13 +1865,6 @@
 			},
 			PatientInstructions: "Take once daily",
 			OTC:                 false,
-=======
-			NumberRefills:           5,
-			SubstitutionsAllowed:    false,
-			DaysSupply:              10,
-			PatientInstructions:     "Take once daily",
-			OTC:                     false,
->>>>>>> 2fbc83b0
 			ERx: &common.ERxData{
 				ErxLastDateFilled:   &testTime,
 				PrescriptionId:      encoding.NewObjectId(5504),
@@ -2270,19 +2158,11 @@
 	patientToReturn := &common.Patient{
 		FirstName:    "Test",
 		LastName:     "TestLastName",
-<<<<<<< HEAD
 		Dob:          encoding.Dob{Month: 1, Year: 1967, Day: 1},
 		Email:        "test@test.com",
 		Gender:       "male",
 		ZipCode:      "90210",
 		ERxPatientId: encoding.NewObjectId(12345),
-=======
-		Dob:          common.Dob{Month: 1, Year: 1967, Day: 1},
-		Email:        "test@test.com",
-		Gender:       "male",
-		ZipCode:      "90210",
-		ERxPatientId: common.NewObjectId(12345),
->>>>>>> 2fbc83b0
 	}
 
 	err := testData.DataApi.AddPharmacy(pharmacyToReturn)
@@ -2334,7 +2214,6 @@
 				DosageStrength:          "10 mg",
 				DispenseValue:           5,
 				DispenseUnitDescription: "Tablet",
-<<<<<<< HEAD
 				NumberRefills: encoding.NullInt64{
 					IsValid:    true,
 					Int64Value: 5,
@@ -2345,13 +2224,6 @@
 					Int64Value: 5,
 				}, PatientInstructions: "Take once daily",
 				OTC: false,
-=======
-				NumberRefills:           5,
-				SubstitutionsAllowed:    false,
-				DaysSupply:              10,
-				PatientInstructions:     "Take once daily",
-				OTC:                     false,
->>>>>>> 2fbc83b0
 				ERx: &common.ERxData{
 					DoseSpotClinicianId: clinicianId,
 					PrescriptionId:      encoding.NewObjectId(5504),
@@ -2625,7 +2497,6 @@
 		DosageStrength:          "10 mg",
 		DispenseValue:           5,
 		DispenseUnitDescription: "Tablet",
-<<<<<<< HEAD
 		DispenseUnitId:          encoding.NewObjectId(19),
 		NumberRefills: encoding.NullInt64{
 			IsValid:    true,
@@ -2637,14 +2508,6 @@
 			Int64Value: 5,
 		}, PatientInstructions: "Take once daily",
 		OTC: false,
-=======
-		DispenseUnitId:          common.NewObjectId(19),
-		NumberRefills:           5,
-		SubstitutionsAllowed:    false,
-		DaysSupply:              10,
-		PatientInstructions:     "Take once daily",
-		OTC:                     false,
->>>>>>> 2fbc83b0
 		ERx: &common.ERxData{
 			ErxLastDateFilled:  &testTime,
 			PrescriptionId:     encoding.NewObjectId(5504),
@@ -2711,7 +2574,6 @@
 			DosageStrength:          "10 mg",
 			DispenseValue:           5,
 			DispenseUnitDescription: "Tablet",
-<<<<<<< HEAD
 			NumberRefills: encoding.NullInt64{
 				IsValid:    true,
 				Int64Value: 5,
@@ -2722,13 +2584,6 @@
 				Int64Value: 5,
 			}, PatientInstructions: "Take once daily",
 			OTC: false,
-=======
-			NumberRefills:           5,
-			SubstitutionsAllowed:    false,
-			DaysSupply:              10,
-			PatientInstructions:     "Take once daily",
-			OTC:                     false,
->>>>>>> 2fbc83b0
 			ERx: &common.ERxData{
 				ErxLastDateFilled:   &testTime,
 				PrescriptionId:      encoding.NewObjectId(5504),
@@ -2860,7 +2715,6 @@
 			DosageStrength:          "10 mg",
 			DispenseValue:           5,
 			DispenseUnitDescription: "Tablet",
-<<<<<<< HEAD
 			NumberRefills: encoding.NullInt64{
 				IsValid:    true,
 				Int64Value: 5,
@@ -2869,13 +2723,6 @@
 			DaysSupply:           encoding.NullInt64{},
 			PatientInstructions:  "Take once daily",
 			OTC:                  false,
-=======
-			NumberRefills:           5,
-			SubstitutionsAllowed:    false,
-			DaysSupply:              10,
-			PatientInstructions:     "Take once daily",
-			OTC:                     false,
->>>>>>> 2fbc83b0
 			ERx: &common.ERxData{
 				DoseSpotClinicianId: clinicianId,
 				ErxSentDate:         &testTime,
@@ -2893,7 +2740,6 @@
 			DosageStrength:          "10 mg",
 			DispenseValue:           5,
 			DispenseUnitDescription: "Tablet",
-<<<<<<< HEAD
 			NumberRefills: encoding.NullInt64{
 				IsValid:    true,
 				Int64Value: 5,
@@ -2905,13 +2751,6 @@
 			},
 			PatientInstructions: "Take once daily",
 			OTC:                 false,
-=======
-			NumberRefills:           5,
-			SubstitutionsAllowed:    false,
-			DaysSupply:              10,
-			PatientInstructions:     "Take once daily",
-			OTC:                     false,
->>>>>>> 2fbc83b0
 			ERx: &common.ERxData{
 				PrescriptionId:      encoding.NewObjectId(5504),
 				PrescriptionStatus:  "Requested",
@@ -3047,7 +2886,6 @@
 			DosageStrength:          "10 mg",
 			DispenseValue:           5,
 			DispenseUnitDescription: "Tablet",
-<<<<<<< HEAD
 			NumberRefills: encoding.NullInt64{
 				IsValid:    true,
 				Int64Value: 5,
@@ -3058,13 +2896,6 @@
 				Int64Value: 5,
 			}, PatientInstructions: "Take once daily",
 			OTC: false,
-=======
-			NumberRefills:           5,
-			SubstitutionsAllowed:    false,
-			DaysSupply:              10,
-			PatientInstructions:     "Take once daily",
-			OTC:                     false,
->>>>>>> 2fbc83b0
 			ERx: &common.ERxData{
 				DoseSpotClinicianId: clinicianId,
 				ErxSentDate:         &testTime,
@@ -3084,7 +2915,6 @@
 			DosageStrength:          "10 mg",
 			DispenseValue:           5,
 			DispenseUnitDescription: "Tablet",
-<<<<<<< HEAD
 			DaysSupply: encoding.NullInt64{
 				IsValid:    true,
 				Int64Value: 5,
@@ -3096,13 +2926,6 @@
 			SubstitutionsAllowed: false,
 			PatientInstructions:  "Take once daily",
 			OTC:                  false,
-=======
-			NumberRefills:           5,
-			SubstitutionsAllowed:    false,
-			DaysSupply:              10,
-			PatientInstructions:     "Take once daily",
-			OTC:                     false,
->>>>>>> 2fbc83b0
 			ERx: &common.ERxData{
 				DoseSpotClinicianId: clinicianId,
 				PrescriptionId:      encoding.NewObjectId(5504),
@@ -3128,19 +2951,11 @@
 	patientToReturn := &common.Patient{
 		FirstName:    "Test",
 		LastName:     "TestLastName",
-<<<<<<< HEAD
 		Dob:          encoding.Dob{Year: 2013, Month: 8, Day: 9},
 		Email:        "test@test.com",
 		Gender:       "male",
 		ZipCode:      "90210",
 		ERxPatientId: encoding.NewObjectId(12345),
-=======
-		Dob:          common.Dob{Year: 2013, Month: 8, Day: 9},
-		Email:        "test@test.com",
-		Gender:       "male",
-		ZipCode:      "90210",
-		ERxPatientId: common.NewObjectId(12345),
->>>>>>> 2fbc83b0
 		Pharmacy:     pharmacyToReturn,
 	}
 
