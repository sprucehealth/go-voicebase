--- conflicted
+++ resolved
@@ -41,10 +41,6 @@
 	if s.PharmacyToSendPrescriptionTo != "" && s.PharmacyToSendPrescriptionTo != pharmacySourceId {
 		return fmt.Errorf("Expected to send treatment to pharmacy with sourceId %s instead it was attempted to be sent to pharmacy with id %s", s.PharmacyToSendPrescriptionTo, pharmacySourceId)
 	}
-<<<<<<< HEAD
-	fmt.Println("Starting to prescribe patient")
-=======
->>>>>>> 2fbc83b0
 	// walk through the treatments and assign them each a prescription id
 	// assumption here is that there are as many prescription ids to return as there are treatments
 	Patient.ERxPatientId = encoding.NewObjectId(s.PatientErxId)
