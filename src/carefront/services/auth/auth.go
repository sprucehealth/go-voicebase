package auth

import (
	"database/sql"
	"log"
	"time"

	"carefront/common"
	"carefront/thrift/api"
	"code.google.com/p/go.crypto/bcrypt"
)

type AuthService struct {
	ExpireDuration time.Duration
	RenewDuration  time.Duration // When validation, if the time left on the token is less than this duration than the token is extended
	DB             *sql.DB
}

func (m *AuthService) Signup(email, password string) (*api.AuthResponse, error) {
	// ensure to check that the email does not already exist in the database
	var id int64
	if err := m.DB.QueryRow("SELECT id FROM account WHERE email = ?", email).Scan(&id); err == nil {
		return nil, &api.LoginAlreadyExists{AccountId: id}
	} else if err != nil && err != sql.ErrNoRows {
		log.Printf("services/auth: %s", err.Error())
		return nil, &api.InternalServerError{Message: err.Error()}
	}

	hashedPassword, err := bcrypt.GenerateFromPassword([]byte(password), 10)
	if err != nil {
		log.Printf("services/auth: %s", err.Error())
		return nil, &api.InternalServerError{Message: err.Error()}
	}

	// begin transaction to create an account
	tx, err := m.DB.Begin()
	if err != nil {
		tx.Rollback()
		log.Printf("services/auth: %s", err.Error())
		return nil, &api.InternalServerError{Message: err.Error()}
	}

	// create a new account since the user does not exist on the platform
	res, err := tx.Exec("INSERT INTO account (email, password) VALUES (?, ?)", email, string(hashedPassword))
	if err != nil {
		tx.Rollback()
		log.Printf("services/auth: INSERT account failed: %s", err.Error())
		return nil, &api.InternalServerError{Message: err.Error()}
	}

	tok, err := common.GenerateToken()
	if err != nil {
		tx.Rollback()
		log.Printf("services/auth: GenerateToken failed: %s", err.Error())
		return nil, &api.InternalServerError{Message: err.Error()}
	}

	lastId, err := res.LastInsertId()
	if err != nil {
		tx.Rollback()
		log.Printf("services/auth: %s", err.Error())
		return nil, &api.InternalServerError{Message: err.Error()}
	}

	// store token in Token Database
	_, err = tx.Exec("INSERT INTO auth_token (token, account_id, created, expires) VALUES (?, ?, ?, ?)", tok, lastId, time.Now(), time.Now().Add(m.ExpireDuration))
	if err != nil {
		tx.Rollback()
		log.Printf("services/auth: INSERT auth_token failed: %s", err.Error())
		return nil, &api.InternalServerError{Message: err.Error()}
	}

	tx.Commit()
	return &api.AuthResponse{Token: tok, AccountId: lastId}, nil
}

func (m *AuthService) Login(email, password string) (*api.AuthResponse, error) {
	var accountId int64
	var hashedPassword string

	// use the email address to lookup the Account from the table
	if err := m.DB.QueryRow("SELECT id, password FROM account WHERE email = ?", email).Scan(&accountId, &hashedPassword); err == sql.ErrNoRows {
		return nil, &api.NoSuchLogin{}
	} else if err != nil {
		return nil, &api.InternalServerError{Message: err.Error()}
	}

	// compare the hashed password value to that stored in the database to authenticate the user
	if err := bcrypt.CompareHashAndPassword([]byte(hashedPassword), []byte(password)); err != nil {
		return nil, &api.InternalServerError{Message: err.Error()}
	}

	token, err := common.GenerateToken()
	if err != nil {
		return nil, &api.InternalServerError{Message: err.Error()}
	}

	// delete any existing token and create a new one
	tx, err := m.DB.Begin()
	if err != nil {
		tx.Rollback()
		return nil, &api.InternalServerError{Message: err.Error()}
	}
	// delete the token that exists (if one exists)
	_, err = tx.Exec("DELETE FROM auth_token WHERE account_id = ?", accountId)
	if err != nil {
		tx.Rollback()
		return nil, &api.InternalServerError{Message: err.Error()}
	}

	// insert new token
	_, err = tx.Exec("INSERT INTO auth_token (token, account_id, created, expires) VALUES (?, ?, ?, ?)", token, accountId, time.Now(), time.Now().Add(m.ExpireDuration))
	if err != nil {
		tx.Rollback()
		return nil, &api.InternalServerError{Message: err.Error()}
	}
	tx.Commit()

	return &api.AuthResponse{Token: token, AccountId: accountId}, nil
}

func (m *AuthService) Logout(token string) error {
	// delete the token from the database to invalidate
	if _, err := m.DB.Exec("DELETE FROM auth_token WHERE token = ?", token); err != nil {
		return &api.InternalServerError{Message: err.Error()}
	}
	return nil
}

func (m *AuthService) ValidateToken(token string) (*api.TokenValidationResponse, error) {
	var accountId int64
	var expires *time.Time
<<<<<<< HEAD
	if err := m.DB.QueryRow("SELECT account_id, expires FROM auth_token WHERE token =  ?", token).Scan(&accountId, &expires); err == sql.ErrNoRows {
=======
	if err := m.DB.QueryRow("SELECT account_id, expires FROM auth_token WHERE token = ?", token).Scan(&accountId, &expires); err == sql.ErrNoRows {
>>>>>>> 3aa41675
		log.Printf("AUTHERROR: Token %s is not present in database ", token)
		return &api.TokenValidationResponse{IsValid: false}, nil
	} else if err != nil {
		return nil, &api.InternalServerError{Message: err.Error()}
	}

	// if the token exists, check the expiration to ensure that it is valid
	left := time.Now().Sub(*expires)
	if left <= 0 {
		log.Printf("Current time %s is after expiration time %s", time.Now().String(), expires.String())
	} else if m.RenewDuration > 0 && left < m.RenewDuration {
		if _, err := m.DB.Exec("UPDATE auth_token SET expires = ? WHERE token = ?", time.Now().Add(m.ExpireDuration), token); err != nil {
			log.Printf("services/auth: failed to extend token expiration: %s", err.Error())
			// Don't return an error response because this doesn't prevent anything else from working
		}
	}
	return &api.TokenValidationResponse{IsValid: left > 0, AccountId: &accountId}, nil
}<|MERGE_RESOLUTION|>--- conflicted
+++ resolved
@@ -130,11 +130,7 @@
 func (m *AuthService) ValidateToken(token string) (*api.TokenValidationResponse, error) {
 	var accountId int64
 	var expires *time.Time
-<<<<<<< HEAD
 	if err := m.DB.QueryRow("SELECT account_id, expires FROM auth_token WHERE token =  ?", token).Scan(&accountId, &expires); err == sql.ErrNoRows {
-=======
-	if err := m.DB.QueryRow("SELECT account_id, expires FROM auth_token WHERE token = ?", token).Scan(&accountId, &expires); err == sql.ErrNoRows {
->>>>>>> 3aa41675
 		log.Printf("AUTHERROR: Token %s is not present in database ", token)
 		return &api.TokenValidationResponse{IsValid: false}, nil
 	} else if err != nil {
