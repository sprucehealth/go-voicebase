--- conflicted
+++ resolved
@@ -64,19 +64,11 @@
 }
 
 type Section struct {
-<<<<<<< HEAD
-	SectionTag   string    `json:"section"`
-	SectionId    int64     `json:"section_id,string,omitempty"`
-	SectionTitle string    `json:"section_title,omitempty"`
-	Questions    string    `json:"questions,omitempty"`
-	Screens      []*Screen `json:"screens"`
-=======
 	SectionTag   string      `json:"section"`
 	SectionId    int64       `json:"section_id,string,omitempty"`
 	SectionTitle string      `json:"section_title,omitempty"`
 	Questions    []*Question `json:"questions,omitempty"`
 	Screens      []*Screen   `json:"screens,omitempty"`
->>>>>>> 89b259f0
 }
 
 type InfoIntakeLayout struct {
