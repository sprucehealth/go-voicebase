package info_intake

import (
	"carefront/api"
)

type InfoIntakeModelFiller interface {
	FillInDatabaseInfo(dataApi api.DataAPI, languageId int64) error
}

type Condition struct {
	InfoIntakeModelFiller `json:",omitempty"`
	OperationTag          string   `json:"op",omitempty`
	IsServerCondition     bool     `json:"server_condition,omitempty"`
	QuestionTag           string   `json:"question,omitempty"`
	QuestionId            int64    `json:"question_id,string,omitempty"`
	PotentialAnswersId    []string `json:"potential_answers_id,omitempty"`
	PotentialAnswersTags  []string `json:"potential_answers,omitempty"`
	FieldTag              string   `json:"field,omitempty"`
	ValueTag              string   `json:"value,omitempty"`
}

type TipSection struct {
	InfoIntakeModelFiller `json:",omitempty"`
	TipsSectionTag        string   `json:"tips_section_tag"`
	TipsSectionTitle      string   `json:"tips_section_title,omitempty"`
	TipsSubtext           string   `json:"tips_subtext, omitempty"`
	PhotoTipsTags         []string `json:"photo_tips,omitempty"`
	TipsTags              []string `json:"tips"`
	Tips                  []string `json:"tips_text"`
}

type PotentialAnswer struct {
	InfoIntakeModelFiller `json:",omitempty"`
	AnswerId              int64  `json:"potential_answer_id,string,omitempty"`
	Answer                string `json:"potential_answer,omitempty"`
	AnswerType            string `json:"answer_type,omitempty"`
	AnswerSummary         string `json:"answer_summary,omitempty"`
	Ordering              int64  `json:"ordering,string"`
}

type PatientAnswer struct {
	PatientAnswerId   int64  `json:"patient_answer_id,string"`
	PotentialAnswerId int64  `json:"potential_answer_id,string"`
	PotentialAnswer   string `json:"potential_answer,omitempty"`
	AnswerType        string `json:"answer_type,omitempty"`
	AnswerText        string `json:"answer_text,omitempty"`
	ObjectUrl         string `json:"object_url,omitempty"`
}

type Question struct {
	InfoIntakeModelFiller `json:",omitempty"`
	QuestionTag           string             `json:"question"`
	QuestionId            int64              `json:"question_id,string,omitempty"`
	QuestionTitle         string             `json:"question_title,omitempty"`
	QuestionSummary       string             `json:"question_summary,omitempty"`
	QuestionType          string             `json:"question_type,omitempty"`
<<<<<<< HEAD
	PotentialAnswers      []*PotentialAnswer `json:"potential_answers,omitempty"`
=======
	ParentQuestionId      int64              `json:"parent_question_id,string,omitempty"`
	PotentialAnswers      []*PotentialAnswer `json:"potential_answers"`
>>>>>>> 9ebe6676
	PatientAnswers        []*PatientAnswer   `json:"patient_answers,omitempty"`
	Questions             []*Question        `json:"questions,omitempty"`
	ConditionBlock        *Condition         `json:"condition,omitempty"`
	Tips                  *TipSection        `json:"tips,omitempty"`
}

type Screen struct {
	InfoIntakeModelFiller `json:",omitempty"`
	Description           string      `json:"description,omitempty"`
	Questions             []*Question `json:"questions"`
	ScreenType            string      `json:"screen_type,omitempty"`
	ConditionBlock        *Condition  `json:"condition,omitempty"`
}

type Section struct {
	InfoIntakeModelFiller `json:",omitempty"`
	SectionTag            string    `json:"section"`
	SectionId             int64     `json:"section_id,string,omitempty"`
	SectionTitle          string    `json:"section_title,omitempty"`
	Screens               []*Screen `json:"screens"`
}

type HealthCondition struct {
	InfoIntakeModelFiller `json:",omitempty"`
	HealthConditionTag    string     `json:"health_condition"`
	HealthConditionId     int64      `json:"health_condition_id,string,omitempty"`
	Sections              []*Section `json:"sections"`
}<|MERGE_RESOLUTION|>--- conflicted
+++ resolved
@@ -55,12 +55,8 @@
 	QuestionTitle         string             `json:"question_title,omitempty"`
 	QuestionSummary       string             `json:"question_summary,omitempty"`
 	QuestionType          string             `json:"question_type,omitempty"`
-<<<<<<< HEAD
-	PotentialAnswers      []*PotentialAnswer `json:"potential_answers,omitempty"`
-=======
 	ParentQuestionId      int64              `json:"parent_question_id,string,omitempty"`
 	PotentialAnswers      []*PotentialAnswer `json:"potential_answers"`
->>>>>>> 9ebe6676
 	PatientAnswers        []*PatientAnswer   `json:"patient_answers,omitempty"`
 	Questions             []*Question        `json:"questions,omitempty"`
 	ConditionBlock        *Condition         `json:"condition,omitempty"`
