package info_intake

import (
	"carefront/api"
	"carefront/model"
)

type InfoIntakeModelFiller interface {
	FillInDatabaseInfo(dataApi api.DataAPI, languageId int64) error
}

type Condition struct {
	InfoIntakeModelFiller `json:",omitempty"`
	OperationTag          string   `json:"op",omitempty`
	IsServerCondition     bool     `json:"server_condition,omitempty"`
	QuestionTag           string   `json:"question,omitempty"`
	QuestionId            int64    `json:"question_id,string,omitempty"`
	PotentialAnswersId    []string `json:"potential_answers_id,omitempty"`
	PotentialAnswersTags  []string `json:"potential_answers,omitempty"`
	FieldTag              string   `json:"field,omitempty"`
	ValueTag              string   `json:"value,omitempty"`
}

type TipSection struct {
	InfoIntakeModelFiller `json:",omitempty"`
	TipsSectionTag        string   `json:"tips_section_tag"`
	TipsSectionTitle      string   `json:"tips_section_title,omitempty"`
	TipsSubtext           string   `json:"tips_subtext, omitempty"`
	PhotoTipsTags         []string `json:"photo_tips,omitempty"`
	TipsTags              []string `json:"tips"`
	Tips                  []string `json:"tips_text"`
}

type PotentialAnswer struct {
	InfoIntakeModelFiller `json:",omitempty"`
	AnswerId              int64  `json:"potential_answer_id,string,omitempty"`
	Answer                string `json:"potential_answer,omitempty"`
	AnswerType            string `json:"answer_type,omitempty"`
	AnswerSummary         string `json:"answer_summary,omitempty"`
	Ordering              int64  `json:"ordering,string"`
}

<<<<<<< HEAD
type PatientAnswer struct {
	PatientAnswerId   int64  `json:"patient_answer_id,string"`
	PotentialAnswerId int64  `json:"potential_answer_id,string"`
	PotentialAnswer   string `json:"potential_answer,omitempty"`
	AnswerType        string `json:"answer_type,omitempty"`
	AnswerText        string `json:"answer_text,omitempty"`
	ObjectUrl         string `json:"object_url,omitempty"`
}

type Question struct {
	InfoIntakeModelFiller `json:",omitempty"`
	QuestionTag           string             `json:"question"`
	QuestionId            int64              `json:"question_id,string,omitempty"`
	QuestionTitle         string             `json:"question_title,omitempty"`
	QuestionSummary       string             `json:"question_summary,omitempty"`
	QuestionType          string             `json:"question_type,omitempty"`
	ParentQuestionId      int64              `json:"parent_question_id,string,omitempty"`
	PotentialAnswers      []*PotentialAnswer `json:"potential_answers"`
	PatientAnswers        []*PatientAnswer   `json:"patient_answers,omitempty"`
	Questions             []*Question        `json:"questions,omitempty"`
	ConditionBlock        *Condition         `json:"condition,omitempty"`
	Tips                  *TipSection        `json:"tips,omitempty"`
=======
type Question struct {
	InfoIntakeModelFiller `json:",omitempty"`
	QuestionTag           string                 `json:"question"`
	QuestionId            int64                  `json:"question_id,string,omitempty"`
	QuestionTitle         string                 `json:"question_title,omitempty"`
	QuestionType          string                 `json:"question_type,omitempty"`
	ParentQuestionId      int64                  `json:"parent_question_id,string,omitempty"`
	PotentialAnswers      []*PotentialAnswer     `json:"potential_answers"`
	PatientAnswers        []*model.PatientAnswer `json:"patient_answers,omitempty"`
	Questions             []*Question            `json:"questions,omitempty"`
	ConditionBlock        *Condition             `json:"condition,omitempty"`
	Tips                  *TipSection            `json:"tips,omitempty"`
>>>>>>> 36dfd06e
}

type Screen struct {
	InfoIntakeModelFiller `json:",omitempty"`
	Description           string      `json:"description,omitempty"`
	Questions             []*Question `json:"questions"`
	ScreenType            string      `json:"screen_type,omitempty"`
	ConditionBlock        *Condition  `json:"condition,omitempty"`
}

type Section struct {
	InfoIntakeModelFiller `json:",omitempty"`
	SectionTag            string    `json:"section"`
	SectionId             int64     `json:"section_id,string,omitempty"`
	SectionTitle          string    `json:"section_title,omitempty"`
	Screens               []*Screen `json:"screens"`
}

type HealthCondition struct {
	InfoIntakeModelFiller `json:",omitempty"`
	HealthConditionTag    string     `json:"health_condition"`
	HealthConditionId     int64      `json:"health_condition_id,string,omitempty"`
	Sections              []*Section `json:"sections"`
}<|MERGE_RESOLUTION|>--- conflicted
+++ resolved
@@ -40,30 +40,6 @@
 	Ordering              int64  `json:"ordering,string"`
 }
 
-<<<<<<< HEAD
-type PatientAnswer struct {
-	PatientAnswerId   int64  `json:"patient_answer_id,string"`
-	PotentialAnswerId int64  `json:"potential_answer_id,string"`
-	PotentialAnswer   string `json:"potential_answer,omitempty"`
-	AnswerType        string `json:"answer_type,omitempty"`
-	AnswerText        string `json:"answer_text,omitempty"`
-	ObjectUrl         string `json:"object_url,omitempty"`
-}
-
-type Question struct {
-	InfoIntakeModelFiller `json:",omitempty"`
-	QuestionTag           string             `json:"question"`
-	QuestionId            int64              `json:"question_id,string,omitempty"`
-	QuestionTitle         string             `json:"question_title,omitempty"`
-	QuestionSummary       string             `json:"question_summary,omitempty"`
-	QuestionType          string             `json:"question_type,omitempty"`
-	ParentQuestionId      int64              `json:"parent_question_id,string,omitempty"`
-	PotentialAnswers      []*PotentialAnswer `json:"potential_answers"`
-	PatientAnswers        []*PatientAnswer   `json:"patient_answers,omitempty"`
-	Questions             []*Question        `json:"questions,omitempty"`
-	ConditionBlock        *Condition         `json:"condition,omitempty"`
-	Tips                  *TipSection        `json:"tips,omitempty"`
-=======
 type Question struct {
 	InfoIntakeModelFiller `json:",omitempty"`
 	QuestionTag           string                 `json:"question"`
@@ -76,7 +52,6 @@
 	Questions             []*Question            `json:"questions,omitempty"`
 	ConditionBlock        *Condition             `json:"condition,omitempty"`
 	Tips                  *TipSection            `json:"tips,omitempty"`
->>>>>>> 36dfd06e
 }
 
 type Screen struct {
