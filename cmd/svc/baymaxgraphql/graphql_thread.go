--- conflicted
+++ resolved
@@ -196,11 +196,7 @@
 					for i, e := range res.Edges {
 						it, err := transformThreadItemToResponse(e.Item, "", acc.ID, svc.mediaSigner)
 						if err != nil {
-<<<<<<< HEAD
-							golog.Errorf("Unable to transform thread item %s: %s", e.Item.ID, err.Error())
-=======
 							golog.Errorf("Failed to transform thread item %s: %s", e.Item.ID, err)
->>>>>>> 1fce09f2
 							continue
 						}
 						cn.Edges[i] = &Edge{
